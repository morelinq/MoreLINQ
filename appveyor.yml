--- conflicted
+++ resolved
@@ -61,12 +61,6 @@
 - sh: export PATH="$HOME/.dotnet:$PATH"
 before_build:
 - dotnet --info
-<<<<<<< HEAD
-=======
-# Touch T4 templates to force code generation & validation
-- touch MoreLinq/*.g.tt
-build_script:
->>>>>>> 0a96b51b
 - pwsh: |
     grep --extended-regexp '^[[:space:]]*using[[:space:]]+System\.Linq;' (dir -Recurse -File -Filter *Test.cs MoreLinq.Test)
     if ($LASTEXITCODE -eq 0) {
@@ -74,6 +68,8 @@
     } else {
         $LASTEXITCODE = 0
     }
+# Touch T4 templates to force code generation & validation
+- touch MoreLinq/*.g.tt
 build_script:
 - ps: |
     $id = $env:APPVEYOR_REPO_COMMIT_TIMESTAMP -replace '([-:]|\.0+Z)', ''
