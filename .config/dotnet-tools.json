--- conflicted
+++ resolved
@@ -9,11 +9,7 @@
       ]
     },
     "dotnet-reportgenerator-globaltool": {
-<<<<<<< HEAD
-      "version": "5.1.10",
-=======
       "version": "5.1.11",
->>>>>>> ee8abebf
       "commands": [
         "reportgenerator"
       ]
