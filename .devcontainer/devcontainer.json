{
  "name": "MoreLINQ",
  "image": "mcr.microsoft.com/devcontainers/base:ubuntu-22.04",
  "customizations": {
    "vscode": {
      "extensions": [
        "ms-dotnettools.csdevkit",
        "ms-dotnettools.csharp",
        "ms-dotnettools.vscode-dotnet-runtime",
        "editorconfig.editorconfig",
        "github.copilot",
        "streetsidesoftware.code-spell-checker"
      ],
      "settings": {
        "dotnet.defaultSolution": "MoreLinq.sln",
        "editor.formatOnSave": true,
        "omnisharp.enableRoslynAnalyzers": true,
        "omnisharp.enableEditorConfigSupport": true
      }
    }
  },
  "features": {
    "ghcr.io/devcontainers/features/git:1": {
      "version": "latest"
    },
    "ghcr.io/devcontainers/features/github-cli:1": {
      "version": "latest"
    },
    "ghcr.io/devcontainers/features/dotnet:2": {
<<<<<<< HEAD
      "version": "9.0.300",
      "dotnetRuntimeVersions": "8.0.14, 6.0.36"
=======
      "version": "9.0.200",
      "dotnetRuntimeVersions": "8.0.14"
>>>>>>> e7594118
    },
    "ghcr.io/devcontainers/features/common-utils:2": {
      "installZsh": false,
      "configureZshAsDefaultShell": false,
      "installOhMyZsh": false,
      "username": "vscode",
      "userUid": "1000",
      "userGid": "1000",
      "upgradePackages": true
    }
  },
  "postCreateCommand": "dotnet restore",
  "remoteUser": "vscode"
}<|MERGE_RESOLUTION|>--- conflicted
+++ resolved
@@ -27,13 +27,8 @@
       "version": "latest"
     },
     "ghcr.io/devcontainers/features/dotnet:2": {
-<<<<<<< HEAD
       "version": "9.0.300",
-      "dotnetRuntimeVersions": "8.0.14, 6.0.36"
-=======
-      "version": "9.0.200",
       "dotnetRuntimeVersions": "8.0.14"
->>>>>>> e7594118
     },
     "ghcr.io/devcontainers/features/common-utils:2": {
       "installZsh": false,
