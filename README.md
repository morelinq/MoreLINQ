# MoreLINQ

LINQ to Objects is missing a few desirable features.

This project enhances LINQ to Objects with extra methods, in a manner which
keeps to the spirit of LINQ.

MoreLINQ is available for download and installation as
[NuGet packages](https://www.nuget.org/packages/morelinq/).

Documentation for the stable and beta releases can be found at
[morelinq.github.io](http://morelinq.github.io/).


## Building

To build MoreLINQ from sources, you will need:

- [.NET Core 2.0 with SDK 2.1][dotnet-2.0-sdk-2.1]
- [Mono][mono] 5.0 if building on other platforms than Windows

Then run either `build.cmd` if building on Windows or `build.sh` if
building on macOS or a Linux distribution supported by .NET Core.

Some code in the project is generated using [T4][t4] templates. To regenerate
the code from modified templates, run `MoreLinq\tt.cmd` (Windows) or
`MoreLinq/tt.sh` depending on your platform.

Building the documentation is supported on Windows only and requires
[Sandcastle Help File Builder (SHFB)][shfb]. Executing `builddocs.cmd`
generates the documentation in the `docs/api` directory. It can be browsed
locally using any HTTP server of static files, like
[http-server][http-server].


[mono]: https://www.mono-project.com/
[dotnet-2.0-sdk-2.1]: https://github.com/dotnet/core/blob/master/release-notes/download-archives/2.1.2-sdk-download.md
[shfb]: https://github.com/EWSoftware/SHFB/releases/tag/v2017.12.30.2
[http-server]: https://www.npmjs.com/package/http-server
[t4]: https://docs.microsoft.com/en-us/visualstudio/modeling/code-generation-and-t4-text-templates


## Operators

### Acquire

Ensures that a source sequence of objects are all acquired successfully. If
the acquisition of any one fails then those successfully acquired till that
point are disposed

### AggregateRight

Applies a right-associative accumulator function over a sequence.
This operator is the right-associative version of the Aggregate LINQ operator.

This method has 3 overloads.

### Assert

Asserts that all elements of a sequence meet a given condition otherwise
throws an object.

This method has 2 overloads.

### AssertCount

Asserts that a source sequence contains a given count of elements.

This method has 2 overloads.

### AtLeast

Determines whether or not the number of elements in the sequence is greater
than or equal to the given integer.

### AtMost

Determines whether or not the number of elements in the sequence is lesser
than or equal to the given integer.

### Batch

Batches the source sequence into sized buckets.

This method has 2 overloads.

### Cartesian

Returns the Cartesian product of two sequences by combining each element of
the first set with each in the second and applying a user-defined projection
to the pair.

### Choose

Applies a function to each element of the source sequence and returns a new
sequence of result elements for source elements where the function returns a
couple (2-tuple) having a `true` as its first element and result as the
second.

### CompareCount

Compares two sequences and returns an integer that indicates whether the
first sequence has fewer, the same or more elements than the second sequence.

### Concat

Returns a sequence consisting of the head element and the given tail elements.

This method has 2 overloads.

### Consume

Completely consumes the given sequence. This method uses immediate execution,
and doesn't store any data during execution

### CountBetween

Determines whether or not the number of elements in the sequence is between an
inclusive range of minimum and maximum integers.

### CountBy

Applies a key-generating function to each element of a sequence and returns a
sequence of unique keys and their number of occurrences in the original
sequence.

This method has 2 overloads.

### CountDown

Provides a countdown counter for a given count of elements at the tail of the
sequence where zero always represents the last element, one represents the
second-last element, two represents the third-last element and so on.

### DistinctBy

Returns all distinct elements of the given source, where "distinctness" is
determined via a projection and the default equality comparer for the
projected type.

This method has 2 overloads.

### EndsWith

Determines whether the end of the first sequence is equivalent to the second
sequence.

This method has 2 overloads.

### EquiZip

Returns a projection of tuples, where each tuple contains the N-th element
from each of the argument sequences.

This method has 3 overloads.

### Exactly

Determines whether or not the number of elements in the sequence is equals
to the given integer.

### ExceptBy

Returns the set of elements in the first sequence which aren't in the second
sequence, according to a given key selector.

This method has 2 overloads.

### Exclude

Excludes elements from a sequence starting at a given index

### FallbackIfEmpty

Returns the elements of a sequence and falls back to another if the original
sequence is empty.

### FillBackward

Returns a sequence with each null reference or value in the source replaced
with the following non-null reference or value in that sequence.

This method has 3 overloads.

### FillForward

Returns a sequence with each null reference or value in the source replaced
with the previous non-null reference or value seen in that sequence.

This method has 3 overloads.

### Flatten

Flattens a sequence containing arbitrarily-nested sequences.

This method has 2 overloads.

### Fold

Returns the result of applying a function to a sequence with 1 to 16 elements.

This method has 16 overloads.

### ForEach

Immediately executes the given action on each element in the source sequence.

This method has 2 overloads.

### From

Returns a sequence containing the values resulting from invoking (in order)
each function in the source sequence of functions.

This method has 4 overloads.

### FullGroupJoin

Performs a Full Group Join between the and sequences.

This method has 4 overloads.

### FullJoin

Performs a full outer join between two sequences.

This method has 4 overloads.

### Generate

Returns a sequence of values consecutively generated by a generator function

### GenerateByIndex

Returns a sequence of values based on indexes

### GroupAdjacent

Groups the adjacent elements of a sequence according to a specified key
selector function.

This method has 4 overloads.

### ~~Incremental~~

`Incremental` was redundant with `Pairwise` and so deprecated since version
[2.1][v2.1]. It was eventually removed in version [3.0][v3.0].

### Index

Returns a sequence of where the key is the zero-based index of the value in
the source sequence.

This method has 2 overloads.

### Insert

Inserts the elements of a sequence into another sequence at a specified index.

### Interleave

Interleaves the elements of two or more sequences into a single sequence,
skipping sequences as they are consumed.

This method has 2 overloads.

### Lag

Produces a projection of a sequence by evaluating pairs of elements separated
by a negative offset.

This method has 2 overloads.

### Lead

Produces a projection of a sequence by evaluating pairs of elements separated
by a positive offset.

This method has 2 overloads.

### LeftJoin

Performs a left outer join between two sequences.

This method has 4 overloads.

### MaxBy

Returns the maxima (maximal elements) of the given sequence, based on the
given projection.

This method has 2 overloads.

### MinBy

Returns the minima (minimal elements) of the given sequence, based on the
given projection.

This method has 2 overloads.

### Move

Returns a sequence with a range of elements in the source sequence
moved to a new offset.

### OrderBy

Sorts the elements of a sequence in a particular direction (ascending,
descending) according to a key.

This method has 2 overloads.

### OrderedMerge

Merges two ordered sequences into one. Where the elements equal in both
sequences, the element from the first sequence is returned in the resulting
sequence.

This method has 7 overloads.

### Pad

Pads a sequence with default values if it is narrower (shorter in length) than
a given width.

This method has 3 overloads.

### PadStart

Pads a sequence with default values in the beginning if it is narrower
(shorter in length) than a given width.

This method has 3 overloads.

### Pairwise

Returns a sequence resulting from applying a function to each element in the
source sequence and its predecessor, with the exception of the first element
which is only returned as the predecessor of the second element

### PartialSort

Combines `OrderBy` (where element is key) and `Take` in a single operation.

### PartialSortBy

Combines `OrderBy` and `Take` in a single operation.

### Partition

Partitions a sequence by a predicate, or a grouping by Boolean keys or up to 3
sets of keys.

This method has 10 overloads.

### Permutations

Generates a sequence of lists that represent the permutations of the original
sequence

### Pipe

Executes the given action on each element in the source sequence and yields it

### Prepend

Prepends a single value to a sequence

### PreScan

Performs a pre-scan (exclusive prefix sum) on a sequence of elements

### Random

Returns an infinite sequence of random integers using the standard .NET random
number generator.

This method has 6 overloads.

### RandomDouble

Returns an infinite sequence of random double values between 0.0 and 1.0.

This method has 2 overloads.

### RandomSubset

Returns a sequence of a specified size of random elements from the original
sequence.

This method has 2 overloads.

### Rank

Ranks each item in the sequence in descending ordering using a default
comparer.

This method has 2 overloads.

### RankBy

Ranks each item in the sequence in descending ordering by a specified key
using a default comparer.

This method has 2 overloads.

### Repeat

Repeats the sequence indefinitely or a specific number of times.

This method has 2 overloads.

### RightJoin

Performs a right outer join between two sequences.

This method has 4 overloads.

### RunLengthEncode

Run-length encodes a sequence by converting consecutive instances of the same
element into a `KeyValuePair<T, int>` representing the item and its occurrence
count.

This method has 2 overloads.

### Scan

Peforms a scan (inclusive prefix sum) on a sequence of elements.

This method has 2 overloads.

### ScanRight

Peforms a right-associative scan (inclusive prefix) on a sequence of elements.
This operator is the right-associative version of the Scan operator.

This method has 2 overloads.

### Segment

Divides a sequence into multiple sequences by using a segment detector based
on the original sequence.

This method has 3 overloads.

### Sequence

Generates a sequence of integral numbers within the (inclusive) specified range.

This method has 2 overloads.

### SkipLast

Bypasses a specified number of elements at the end of the sequence.

### SkipUntil

Skips items from the input sequence until the given predicate returns true
when applied to the current source item; that item will be the last skipped

### Slice

Extracts elements from a sequence at a particular zero-based starting index

### SortedMerge

Merges two or more sequences that are in a common order (either ascending or
descending) into a single sequence that preserves that order.

This method has 2 overloads.

### Split

Splits the source sequence by a separator.

This method has 12 overloads.

### StartsWith

Determines whether the beginning of the first sequence is equivalent to the
second sequence.

This method has 2 overloads.

### Subsets

Returns a sequence of representing all of the subsets of any size that are
part of the original sequence.

This method has 2 overloads.

### TagFirstLast

Returns a sequence resulting from applying a function to each element in the
source sequence with additional parameters indicating whether the element is
the first and/or last of the sequence

### TakeEvery

Returns every N-th element of a source sequence

### TakeLast

Returns a specified number of contiguous elements from the end of a sequence

### TakeUntil

Returns items from the input sequence until the given predicate returns true
when applied to the current source item; that item will be the last returned

### ThenBy

Performs a subsequent ordering of elements in a sequence in a particular
direction (ascending, descending) according to a key.

This method has 2 overloads.

### ToArrayByIndex

Creates an array from an IEnumerable<T> where a function is used to determine
the index at which an element will be placed in the array.

This method has 6 overloads.

### ToDataTable

Appends elements in the sequence as rows of a given object with a set of
lambda expressions specifying which members (property or field) of each
element in the sequence will supply the column values.

This method has 4 overloads.

### ToDelimitedString

Creates a delimited string from a sequence of values. The delimiter used
depends on the current culture of the executing thread.

This method has 30 overloads.

### ToDictionary

Creates a [dictionary][dict] from a sequence of [key-value pair][kvp] elements
or tuples of 2.

This method has 4 overloads.

### ToHashSet

Returns a of the source items using the default equality comparer for the
type.

This method has 2 overloads.

### ToLookup

Creates a [lookup][lookup] from a sequence of [key-value pair][kvp] elements
or tuples of 2.

This method has 4 overloads.

### Transpose

Transposes the rows of a sequence into columns.

### TraverseBreadthFirst

Traverses a tree in a breadth-first fashion, starting at a root node and using
a user-defined function to get the children at each node of the tree.

### TraverseDepthFirst

Traverses a tree in a depth-first fashion, starting at a root node and using a
user-defined function to get the children at each node of the tree.

### Trace

Traces the elements of a source sequence for diagnostics.

This method has 3 overloads.

### Unfold

Returns a sequence generated by applying a state to the generator function,
and from its result, determines if the sequence should have a next element and
its value, and the next state in the recursive call.

This method has 2 overloads.

### Windowed

Processes a sequence into a series of subsequences representing a windowed
subset of the original

### ZipLongest

Returns a projection of tuples, where each tuple contains the N-th element
from each of the argument sequences

### ZipShortest

Returns a projection of tuples, where each tuple contains the N-th element
from each of the argument sequences.

This method has 3 overloads.


## Experimental Operators

THESE METHODS ARE EXPERIMENTAL. THEY MAY BE UNSTABLE AND UNTESTED. THEY MAY BE
REMOVED FROM A FUTURE MAJOR OR MINOR RELEASE AND POSSIBLY WITHOUT NOTICE. USE
THEM AT YOUR OWN RISK. THE METHODS ARE PUBLISHED FOR FIELD EXPERIMENTATION TO
SOLICIT FEEDBACK ON THEIR UTILITY AND DESIGN/IMPLEMENTATION DEFECTS.

Use of experimental methods requires importing the `MoreLinq.Experimental`
namespace.

### Await

Creates a sequence query that streams the result of each task in the source
sequence as it completes asynchronously.

This method has 2 overloads.

<<<<<<< HEAD
### AwaitCompletion

Awaits completion of all asynchronous evaluations irrespective of whether they
succeed or fail. An additional argument specifies a function that projects the
final result given the source item and completed task.
=======
### Memoize

Creates a sequence that lazily caches the source as it is iterated for the
first time, reusing the cache thereafter for future re-iterations. If the
source is already cached or buffered then it is returned verbatim.
>>>>>>> 06b7bdbe


[#122]: https://github.com/morelinq/MoreLINQ/issues/122
[dict]: https://docs.microsoft.com/en-us/dotnet/api/System.Collections.Generic.Dictionary-2
[kvp]: https://docs.microsoft.com/en-us/dotnet/api/System.Collections.Generic.KeyValuePair-2
[lookup]: https://docs.microsoft.com/en-us/dotnet/api/system.linq.lookup-2
[v2.1]: https://github.com/morelinq/MoreLINQ/releases/tag/v2.1.0
[v3.0]: https://github.com/morelinq/MoreLINQ/releases/tag/v3.0.0<|MERGE_RESOLUTION|>--- conflicted
+++ resolved
@@ -622,19 +622,17 @@
 
 This method has 2 overloads.
 
-<<<<<<< HEAD
 ### AwaitCompletion
 
 Awaits completion of all asynchronous evaluations irrespective of whether they
 succeed or fail. An additional argument specifies a function that projects the
 final result given the source item and completed task.
-=======
+
 ### Memoize
 
 Creates a sequence that lazily caches the source as it is iterated for the
 first time, reusing the cache thereafter for future re-iterations. If the
 source is already cached or buffered then it is returned verbatim.
->>>>>>> 06b7bdbe
 
 
 [#122]: https://github.com/morelinq/MoreLINQ/issues/122
