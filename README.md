--- conflicted
+++ resolved
@@ -603,15 +603,13 @@
 Processes a sequence into a series of subsequences representing a windowed
 subset of the original
 
-<<<<<<< HEAD
+### WindowLeft
+
+Creates a left-aligned sliding window over the source sequence of a given size.
+
 ### WindowRight
 
 Creates a right-aligned sliding window over the source sequence of a given size.
-=======
-### WindowLeft
-
-Creates a left-aligned sliding window over the source sequence of a given size.
->>>>>>> 37911be5
 
 ### ZipLongest
 
