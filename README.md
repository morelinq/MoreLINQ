--- conflicted
+++ resolved
@@ -150,11 +150,7 @@
 element from the sequences and applying a user-defined projection to the
 set.
 
-<<<<<<< HEAD
 This method has 14 overloads.
-=======
-This method has 7 overloads.
->>>>>>> ca68c81f
 
 ### Choose
 
