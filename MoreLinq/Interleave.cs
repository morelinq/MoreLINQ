#region License and Terms
// MoreLINQ - Extensions to LINQ to Objects
// Copyright (c) 2010 Leopold Bushkin. All rights reserved.
//
// Licensed under the Apache License, Version 2.0 (the "License");
// you may not use this file except in compliance with the License.
// You may obtain a copy of the License at
//
//     http://www.apache.org/licenses/LICENSE-2.0
//
// Unless required by applicable law or agreed to in writing, software
// distributed under the License is distributed on an "AS IS" BASIS,
// WITHOUT WARRANTIES OR CONDITIONS OF ANY KIND, either express or implied.
// See the License for the specific language governing permissions and
// limitations under the License.
#endregion

namespace MoreLinq
{
    using System;
    using System.Collections.Generic;
    using System.Linq;

    public static partial class MoreEnumerable
    {
        /// <summary>
        /// Interleaves the elements of two or more sequences into a single sequence, skipping sequences as they are consumed
        /// </summary>
        /// <remarks>
        /// Interleave combines sequences by visiting each in turn, and returning the first element of each, followed
        /// by the second, then the third, and so on. So, for example:<br/>
        /// <code><![CDATA[
        /// {1,1,1}.Interleave( {2,2,2}, {3,3,3} ) => { 1,2,3,1,2,3,1,2,3 }
        /// ]]></code>
        /// This operator behaves in a deferred and streaming manner.<br/>
        /// When sequences are of unequal length, this method will skip those sequences that have been fully consumed
        /// and continue interleaving the remaining sequences.<br/>
        /// The sequences are interleaved in the order that they appear in the <paramref name="otherSequences"/>
        /// collection, with <paramref name="sequence"/> as the first sequence.
        /// </remarks>
        /// <typeparam name="T">The type of the elements of the source sequences</typeparam>
        /// <param name="sequence">The first sequence in the interleave group</param>
        /// <param name="otherSequences">The other sequences in the interleave group</param>
        /// <returns>A sequence of interleaved elements from all of the source sequences</returns>

        public static IEnumerable<T> Interleave<T>(this IEnumerable<T> sequence, params IEnumerable<T>[] otherSequences)
        {
            if (sequence == null) throw new ArgumentNullException(nameof(sequence));
            if (otherSequences == null) throw new ArgumentNullException(nameof(otherSequences));
            if (otherSequences.Any(s => s == null))
                throw new ArgumentNullException(nameof(otherSequences), "One or more sequences passed to Interleave was null.");

            return _(); IEnumerable<T> _()
            {
                var sequences = new[] { sequence }.Concat(otherSequences);
<<<<<<< HEAD

                // produce an iterator collection for all IEnumerable<T> instancess passed to us
                IEnumerator<T>[]? iterators = sequences.Select(e => e.GetEnumerator()).Acquire();
                List<IEnumerator<T>>? iteratorList = null;

                try
                {
                    iteratorList = new List<IEnumerator<T>>(iterators);
                    iterators = null; // disown
                    var shouldContinue = true;
                    var consumedIterators = 0;
                    var iterCount = iteratorList.Count;

                    while (shouldContinue)
=======
                var enumerators = new List<IEnumerator<T>>();

                try
                {
                    foreach (var enumerator in sequences.Select(s => s.GetEnumerator()))
>>>>>>> 8b8cac23
                    {
                        enumerators.Add(enumerator);
                        if (enumerator.MoveNext())
                        {
<<<<<<< HEAD
                            if (!iteratorList[index].MoveNext())
                            {
                                // check if all iterators have been consumed and we can terminate
                                // or if the imbalance strategy informs us that we MUST terminate
                                if (++consumedIterators == iterCount || imbalanceStrategy == ImbalancedInterleaveStrategy.Stop)
                                {
                                    shouldContinue = false;
                                    break;
                                }

                                iteratorList[index].Dispose(); // dispose the iterator sice we no longer need it

                                // otherwise, apply the imbalance strategy
                                switch (imbalanceStrategy)
                                {
                                    case ImbalancedInterleaveStrategy.Pad:
                                        var newIter = iteratorList[index] = Generate(default(T)!, x => default!).GetEnumerator();
                                        newIter.MoveNext();
                                        break;

                                    case ImbalancedInterleaveStrategy.Skip:
                                        iteratorList.RemoveAt(index); // no longer visit this particular iterator
                                        --iterCount; // reduce the expected number of iterators to visit
                                        --index; // decrement iterator index to compensate for index shifting
                                        --consumedIterators; // decrement consumer iterator count to stay in balance
                                        break;
                                }

                            }
=======
                            yield return enumerator.Current;
                        }
                        else
                        {
                            enumerators.Remove(enumerator);
                            enumerator.Dispose();
>>>>>>> 8b8cac23
                        }
                    }

                    var hasNext = true;
                    while (hasNext)
                    {
                        hasNext = false;
                        for (var i = 0; i < enumerators.Count; i++)
                        {
                            var enumerator = enumerators[i];
                            if (enumerator == null)
                                continue;

                            if (enumerator.MoveNext())
                            {
                                hasNext = true;
                                yield return enumerator.Current;
                            }
                            else
                            {
                                enumerators[i] = null;
                                enumerator.Dispose();
                            }
                        }
                    }
                }
                finally
                {
<<<<<<< HEAD
                    foreach (var iter in iteratorList ?? (IList<IEnumerator<T>>) iterators!)
                        iter.Dispose();
=======
                    foreach (var enumerator in enumerators)
                        enumerator?.Dispose();
>>>>>>> 8b8cac23
                }
            }
        }
    }
}<|MERGE_RESOLUTION|>--- conflicted
+++ resolved
@@ -53,70 +53,21 @@
             return _(); IEnumerable<T> _()
             {
                 var sequences = new[] { sequence }.Concat(otherSequences);
-<<<<<<< HEAD
-
-                // produce an iterator collection for all IEnumerable<T> instancess passed to us
-                IEnumerator<T>[]? iterators = sequences.Select(e => e.GetEnumerator()).Acquire();
-                List<IEnumerator<T>>? iteratorList = null;
-
-                try
-                {
-                    iteratorList = new List<IEnumerator<T>>(iterators);
-                    iterators = null; // disown
-                    var shouldContinue = true;
-                    var consumedIterators = 0;
-                    var iterCount = iteratorList.Count;
-
-                    while (shouldContinue)
-=======
-                var enumerators = new List<IEnumerator<T>>();
+                var enumerators = new List<IEnumerator<T>?>();
 
                 try
                 {
                     foreach (var enumerator in sequences.Select(s => s.GetEnumerator()))
->>>>>>> 8b8cac23
                     {
                         enumerators.Add(enumerator);
                         if (enumerator.MoveNext())
                         {
-<<<<<<< HEAD
-                            if (!iteratorList[index].MoveNext())
-                            {
-                                // check if all iterators have been consumed and we can terminate
-                                // or if the imbalance strategy informs us that we MUST terminate
-                                if (++consumedIterators == iterCount || imbalanceStrategy == ImbalancedInterleaveStrategy.Stop)
-                                {
-                                    shouldContinue = false;
-                                    break;
-                                }
-
-                                iteratorList[index].Dispose(); // dispose the iterator sice we no longer need it
-
-                                // otherwise, apply the imbalance strategy
-                                switch (imbalanceStrategy)
-                                {
-                                    case ImbalancedInterleaveStrategy.Pad:
-                                        var newIter = iteratorList[index] = Generate(default(T)!, x => default!).GetEnumerator();
-                                        newIter.MoveNext();
-                                        break;
-
-                                    case ImbalancedInterleaveStrategy.Skip:
-                                        iteratorList.RemoveAt(index); // no longer visit this particular iterator
-                                        --iterCount; // reduce the expected number of iterators to visit
-                                        --index; // decrement iterator index to compensate for index shifting
-                                        --consumedIterators; // decrement consumer iterator count to stay in balance
-                                        break;
-                                }
-
-                            }
-=======
                             yield return enumerator.Current;
                         }
                         else
                         {
                             enumerators.Remove(enumerator);
                             enumerator.Dispose();
->>>>>>> 8b8cac23
                         }
                     }
 
@@ -145,13 +96,8 @@
                 }
                 finally
                 {
-<<<<<<< HEAD
-                    foreach (var iter in iteratorList ?? (IList<IEnumerator<T>>) iterators!)
-                        iter.Dispose();
-=======
                     foreach (var enumerator in enumerators)
                         enumerator?.Dispose();
->>>>>>> 8b8cac23
                 }
             }
         }
