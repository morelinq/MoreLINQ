--- conflicted
+++ resolved
@@ -19,11 +19,7 @@
 {
     using System;
     using System.Collections.Generic;
-<<<<<<< HEAD
-    using System.Diagnostics;
     using System.Linq;
-=======
->>>>>>> b5d556dd
 
     static partial class MoreEnumerable
     {
