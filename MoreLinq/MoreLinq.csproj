﻿<Project Sdk="Microsoft.NET.Sdk">

  <Import Project="..\bld\DotNetSdkMono.props" />
  <Import Project="..\bld\Copyright.props" />

  <PropertyGroup>
    <Title>MoreLINQ</Title>
    <Description>
        This project enhances LINQ to Objects with the following methods:

        - Acquire
        - AggregateRight
        - Assert
        - AssertCount
        - AtLeast
        - AtMost
        - Await (EXPERIMENTAL)
        - AwaitCompletion (EXPERIMENTAL)
        - Backsert
        - Batch
        - Cartesian
        - Choose
        - CountBetween
        - CompareCount
        - CountBy
        - CountDown
        - Concat
        - Consume
        - DistinctBy
        - EndsWith
        - EquiZip
        - Exactly
        - ExceptBy
        - Exclude
        - FallbackIfEmpty
        - FillBackward
        - FillForward
        - Flatten
        - Fold
        - ForEach
        - From
        - FullGroupJoin
        - FullJoin
        - Generate
        - GenerateByIndex
        - GroupAdjacent
        - Index
        - Insert
        - Interleave
        - Lag
        - Lead
        - LeftJoin
        - MaxBy
        - Memoize
        - MinBy
        - Move
        - OrderBy
        - OrderedMerge
        - Pad
        - PadStart
        - Pairwise
        - PartialSort
        - PartialSortBy
        - Partition
        - Permutations
        - Pipe
        - Prepend
        - PreScan
        - Random
        - RandomDouble
        - RandomSubset
        - Rank
        - RankBy
        - Repeat
        - RightJoin
        - RunLengthEncode
        - Scan
        - ScanRight
        - Segment
        - Sequence
        - Shuffle
        - SkipLast
        - SkipUntil
        - Slice
        - SortedMerge
        - Split
        - StartsWith
        - Subsets
        - TagFirstLast
        - TakeEvery
        - TakeLast
        - TakeUntil
        - ThenBy
        - ToArrayByIndex
        - ToDataTable
        - ToDelimitedString
        - ToDictionary
        - ToHashSet
        - ToLookup
        - Trace
        - Transpose
        - TraverseBreadthFirst
        - TraverseDepthFirst
        - Unfold
        - Windowed
<<<<<<< HEAD
        - WindowRight
=======
        - WindowLeft
>>>>>>> 37911be5
        - ZipLongest
        - ZipShortest
    </Description>
    <Description>$([System.Text.RegularExpressions.Regex]::Replace($(Description), `\s+`, ` `).Trim().Replace(` - `, `, `).Replace(`:,`, `:`))</Description>
    <Copyright>$([System.Text.RegularExpressions.Regex]::Replace($(Copyright), `\s+`, ` `).Trim())</Copyright>
    <AssemblyTitle>MoreLINQ</AssemblyTitle>
    <NeutralLanguage>en-US</NeutralLanguage>
    <VersionPrefix>3.0.0</VersionPrefix>
    <Authors>MoreLINQ Developers.</Authors>
    <TargetFrameworks>net451;netstandard1.0;netstandard2.0</TargetFrameworks>
    <LangVersion>7.1</LangVersion>
    <TreatWarningsAsErrors>true</TreatWarningsAsErrors>
    <DebugType>portable</DebugType>
    <GenerateDocumentationFile>true</GenerateDocumentationFile>
    <AssemblyName>MoreLinq</AssemblyName>
    <OutputType>Library</OutputType>
    <AssemblyOriginatorKeyFile>key.snk</AssemblyOriginatorKeyFile>
    <SignAssembly>true</SignAssembly>
    <PublicSign Condition=" '$(OS)' != 'Windows_NT' ">true</PublicSign>
    <PackageId>morelinq</PackageId>
    <PackageTags>linq;extensions</PackageTags>
<<<<<<< HEAD
    <PackageReleaseNotes>Adds new operators: Await (EXPERIMENTAL), AwaitCompletion (EXPERIMENTAL), Backsert, CompareCount, Choose, CountDown, Memoize (EXPERIMENTAL), Transpose, ZipLongest (overloads), WindowRight. See also https://github.com/morelinq/MoreLINQ/wiki/API-Changes.</PackageReleaseNotes>
=======
    <PackageReleaseNotes>Adds new operators: Await (EXPERIMENTAL), AwaitCompletion (EXPERIMENTAL), Backsert, CompareCount, Choose, CountDown, Memoize (EXPERIMENTAL), Transpose, ZipLongest (overloads), WindowLeft. See also https://github.com/morelinq/MoreLINQ/wiki/API-Changes.</PackageReleaseNotes>
>>>>>>> 37911be5
    <PackageProjectUrl>https://morelinq.github.io/</PackageProjectUrl>
    <PackageLicenseUrl>http://www.apache.org/licenses/LICENSE-2.0</PackageLicenseUrl>
    <GenerateAssemblyTitleAttribute>false</GenerateAssemblyTitleAttribute>
    <GenerateAssemblyDescriptionAttribute>false</GenerateAssemblyDescriptionAttribute>
    <GenerateAssemblyCompanyAttribute>false</GenerateAssemblyCompanyAttribute>
    <GenerateAssemblyProductAttribute>false</GenerateAssemblyProductAttribute>
    <GenerateAssemblyConfigurationAttribute>false</GenerateAssemblyConfigurationAttribute>
  </PropertyGroup>

  <ItemGroup>
    <None Update="..\COPYING.txt;..\lic\corefx\LICENSE">
      <Pack>true</Pack>
    </None>
    <None Update="Fold.g.tt">
      <Generator>TextTemplatingFileGenerator</Generator>
      <LastGenOutput>Fold.g.cs</LastGenOutput>
    </None>
    <None Update="ToDelimitedString.g.tt">
      <Generator>TextTemplatingFileGenerator</Generator>
      <LastGenOutput>ToDelimitedString.g.cs</LastGenOutput>
    </None>
  </ItemGroup>

  <ItemGroup Condition=" '$(TargetFramework)' == 'net451' ">
    <Reference Include="System.Data.DataSetExtensions" />
    <Reference Include="System.Data" />
    <Reference Include="System.Xml" />
    <Reference Include="System" />
  </ItemGroup>

  <PropertyGroup Condition="'$(TargetFramework)' == 'netstandard2.0' Or '$(TargetFramework)' == 'net451' ">
    <DefineConstants>$(DefineConstants);MORELINQ</DefineConstants>
  </PropertyGroup>

  <PropertyGroup Condition=" '$(TargetFramework)' == 'netstandard1.0' ">
    <DefineConstants>$(DefineConstants);MORELINQ;NO_SERIALIZATION_ATTRIBUTES;NO_EXCEPTION_SERIALIZATION;NO_TRACING;NO_COM;NO_ASYNC</DefineConstants>
  </PropertyGroup>

  <ItemGroup Condition=" '$(TargetFramework)' == 'netstandard1.0' ">
    <Compile Remove="ToDataTable.cs" />
  </ItemGroup>

  <ItemGroup Condition="'$(TargetFramework)' == 'netstandard1.0' Or '$(TargetFramework)' == 'net451'">
    <PackageReference Include="System.ValueTuple">
      <Version>4.4.0</Version>
    </PackageReference>
  </ItemGroup>

  <ItemGroup>
    <Service Include="{508349b6-6b84-4df5-91f0-309beebad82d}" />
  </ItemGroup>

  <ItemGroup>
    <Compile Update="Fold.g.cs">
      <DesignTime>True</DesignTime>
      <AutoGen>True</AutoGen>
      <DependentUpon>Fold.g.tt</DependentUpon>
    </Compile>
    <Compile Update="ToDelimitedString.g.cs">
      <DesignTime>True</DesignTime>
      <AutoGen>True</AutoGen>
      <DependentUpon>ToDelimitedString.g.tt</DependentUpon>
    </Compile>
  </ItemGroup>

  <ItemGroup>
    <Folder Include="Properties\" />
    <DotNetCliToolReference Include="T5.TextTransform.Tool" Version="1.0.0" />
  </ItemGroup>

</Project><|MERGE_RESOLUTION|>--- conflicted
+++ resolved
@@ -103,11 +103,8 @@
         - TraverseDepthFirst
         - Unfold
         - Windowed
-<<<<<<< HEAD
+        - WindowLeft
         - WindowRight
-=======
-        - WindowLeft
->>>>>>> 37911be5
         - ZipLongest
         - ZipShortest
     </Description>
@@ -129,11 +126,7 @@
     <PublicSign Condition=" '$(OS)' != 'Windows_NT' ">true</PublicSign>
     <PackageId>morelinq</PackageId>
     <PackageTags>linq;extensions</PackageTags>
-<<<<<<< HEAD
-    <PackageReleaseNotes>Adds new operators: Await (EXPERIMENTAL), AwaitCompletion (EXPERIMENTAL), Backsert, CompareCount, Choose, CountDown, Memoize (EXPERIMENTAL), Transpose, ZipLongest (overloads), WindowRight. See also https://github.com/morelinq/MoreLINQ/wiki/API-Changes.</PackageReleaseNotes>
-=======
-    <PackageReleaseNotes>Adds new operators: Await (EXPERIMENTAL), AwaitCompletion (EXPERIMENTAL), Backsert, CompareCount, Choose, CountDown, Memoize (EXPERIMENTAL), Transpose, ZipLongest (overloads), WindowLeft. See also https://github.com/morelinq/MoreLINQ/wiki/API-Changes.</PackageReleaseNotes>
->>>>>>> 37911be5
+    <PackageReleaseNotes>Adds new operators: Await (EXPERIMENTAL), AwaitCompletion (EXPERIMENTAL), Backsert, CompareCount, Choose, CountDown, Memoize (EXPERIMENTAL), Transpose, ZipLongest (overloads), WindowLeft, WindowRight. See also https://github.com/morelinq/MoreLINQ/wiki/API-Changes.</PackageReleaseNotes>
     <PackageProjectUrl>https://morelinq.github.io/</PackageProjectUrl>
     <PackageLicenseUrl>http://www.apache.org/licenses/LICENSE-2.0</PackageLicenseUrl>
     <GenerateAssemblyTitleAttribute>false</GenerateAssemblyTitleAttribute>
