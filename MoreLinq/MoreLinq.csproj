﻿<Project Sdk="Microsoft.NET.Sdk">

  <PropertyGroup>
    <Title>MoreLINQ</Title>
    <Description>This project enhances LINQ to Objects with the following methods: Acquire, AggregateRight, Assert, AssertCount, AtLeast, AtMost, Batch, Cartesian, CountBetween, CountBy, Concat, Consume, DistinctBy, EndsWith, EquiZip, Exactly, ExceptBy, Exclude, FallbackIfEmpty, FillBackward, FillForward, Flatten, Fold, ForEach, From, FullGroupJoin, FullJoin, Generate, GenerateByIndex, GroupAdjacent, Index, Insert, Interleave, Lag, Lead, LeftJoin, MaxBy, MinBy, Move, NestedLoops, OrderBy, OrderedMerge, Pad, PadStart, Pairwise, PartialSort, PartialSortBy, Partition, Permutations, Pipe, Prepend, PreScan, Random, RandomDouble, RandomSubset, Rank, RankBy, Repeat, RightJoin, RunLengthEncode, Scan, ScanRight, Segment, Sequence, SingleOrFallback, SkipLast, SkipUntil, Slice, SortedMerge, Split, StartsWith, Subsets, TagFirstLast, TakeEvery, TakeLast, TakeUntil, ThenBy, ToArrayByIndex, ToDataTable, ToDelimitedString, ToDictionary, ToHashSet, ToLookup, Trace, TraverseBreadthFirst, TraverseDepthFirst, Unfold, Windowed, ZipLongest, ZipShortest</Description>
    <Copyright>&#169; 2008 Jonathan Skeet. Portions &#169; 2009 Atif Aziz, Chris Ammerman, Konrad Rudolph. Portions &#169; 2010 Johannes Rudolph, Leopold Bushkin. Portions &#169; 2015 Felipe Sateler, &#8220;sholland&#8221;. Portions &#169; 2016 Andreas Gullberg Larsen, Leandro F. Vieira (leandromoh). Portions &#169; Microsoft. All rights reserved.</Copyright>
    <AssemblyTitle>MoreLINQ</AssemblyTitle>
    <NeutralLanguage>en-US</NeutralLanguage>
    <VersionPrefix>3.0.0</VersionPrefix>
    <Authors>MoreLINQ Developers.</Authors>
    <TargetFrameworks>net40;netstandard1.0;netstandard2.0</TargetFrameworks>
    <LangVersion>7</LangVersion>
    <TreatWarningsAsErrors>true</TreatWarningsAsErrors>
    <DebugType>portable</DebugType>
    <GenerateDocumentationFile>true</GenerateDocumentationFile>
    <AssemblyName>MoreLinq</AssemblyName>
    <OutputType>Library</OutputType>
    <AssemblyOriginatorKeyFile>key.snk</AssemblyOriginatorKeyFile>
    <SignAssembly>true</SignAssembly>
    <PublicSign Condition=" '$(OS)' != 'Windows_NT' ">true</PublicSign>
    <PackageId>morelinq</PackageId>
    <PackageTags>linq;extensions</PackageTags>
    <PackageReleaseNotes>Adds new operators: Flatten. See also https://github.com/morelinq/MoreLINQ/wiki/API-Changes.</PackageReleaseNotes>
    <PackageProjectUrl>https://morelinq.github.io/</PackageProjectUrl>
    <PackageLicenseUrl>http://www.apache.org/licenses/LICENSE-2.0</PackageLicenseUrl>
    <GenerateAssemblyTitleAttribute>false</GenerateAssemblyTitleAttribute>
    <GenerateAssemblyDescriptionAttribute>false</GenerateAssemblyDescriptionAttribute>
    <GenerateAssemblyCompanyAttribute>false</GenerateAssemblyCompanyAttribute>
    <GenerateAssemblyProductAttribute>false</GenerateAssemblyProductAttribute>
    <GenerateAssemblyConfigurationAttribute>false</GenerateAssemblyConfigurationAttribute>
  </PropertyGroup>

  <ItemGroup>
    <None Update="..\COPYING.txt;..\lic\corefx\LICENSE">
      <Pack>true</Pack>
    </None>
    <None Update="Fold.t4">
      <Generator></Generator>
    </None>
    <None Update="Fold16.g.tt">
      <LastGenOutput>Fold16.g.cs</LastGenOutput>
      <Generator>TextTemplatingFileGenerator</Generator>
    </None>
    <None Update="Fold.g.tt">
      <Generator>TextTemplatingFileGenerator</Generator>
      <LastGenOutput>Fold.g.cs</LastGenOutput>
    </None>
    <None Update="ToDelimitedString.g.tt">
      <Generator>TextTemplatingFileGenerator</Generator>
      <LastGenOutput>ToDelimitedString.g.cs</LastGenOutput>
    </None>
  </ItemGroup>

  <ItemGroup Condition=" '$(TargetFramework)' == 'net40' ">
    <Reference Include="System.Data.DataSetExtensions" />
    <Reference Include="System.Data" />
    <Reference Include="System.Xml" />
    <Reference Include="System" />
  </ItemGroup>

<<<<<<< HEAD
  <PropertyGroup Condition=" '$(TargetFramework)' == 'net35' ">
    <DefineConstants>$(DefineConstants);MORELINQ</DefineConstants>
  </PropertyGroup>

  <PropertyGroup Condition=" '$(TargetFramework)' == 'net40' ">
    <DefineConstants>$(DefineConstants);MORELINQ;FUNC16</DefineConstants>
=======
  <PropertyGroup Condition=" '$(TargetFramework)' == 'net40' Or '$(TargetFramework)' == 'netstandard2.0' ">
    <DefineConstants>$(DefineConstants);MORELINQ</DefineConstants>
>>>>>>> 65ed7a54
  </PropertyGroup>

  <PropertyGroup Condition=" '$(TargetFramework)' == 'netstandard1.0' ">
    <DefineConstants>$(DefineConstants);MORELINQ;NO_SERIALIZATION_ATTRIBUTES;NO_EXCEPTION_SERIALIZATION;NO_TRACING;NO_COM</DefineConstants>
  </PropertyGroup>

  <ItemGroup Condition=" '$(TargetFramework)' == 'net35' ">
    <Compile Remove="*.Tuple.cs" />
    <Compile Remove="*.Fold+Tuple.g.cs" />
    <Compile Remove="Fold16.g.cs" />
  </ItemGroup>

  <ItemGroup Condition=" '$(TargetFramework)' == 'netstandard1.0' ">
    <Compile Remove="ToDataTable.cs" />
    <Compile Remove="NoConflict.ToDataTable.g.cs" />
  </ItemGroup>

  <ItemGroup Condition="'$(TargetFramework)' == 'netstandard1.0' Or '$(TargetFramework)' == 'net40'">
    <PackageReference Include="System.ValueTuple">
      <Version>4.4.0</Version>
    </PackageReference>
  </ItemGroup>

  <ItemGroup>
    <Service Include="{508349b6-6b84-4df5-91f0-309beebad82d}" />
  </ItemGroup>

  <ItemGroup>
    <Compile Update="Fold.g.cs">
      <DesignTime>True</DesignTime>
      <AutoGen>True</AutoGen>
      <DependentUpon>Fold.g.tt</DependentUpon>
    </Compile>
    <Compile Update="ToDelimitedString.g.cs">
      <DesignTime>True</DesignTime>
      <AutoGen>True</AutoGen>
      <DependentUpon>ToDelimitedString.g.tt</DependentUpon>
    </Compile>
  </ItemGroup>

  <ItemGroup>
    <Folder Include="Properties\" />
  </ItemGroup>

  <ItemGroup>
    <Compile Update="Fold16.g.cs">
      <DesignTime>True</DesignTime>
      <AutoGen>True</AutoGen>
      <DependentUpon>Fold16.g.tt</DependentUpon>
    </Compile>
  </ItemGroup>

</Project><|MERGE_RESOLUTION|>--- conflicted
+++ resolved
@@ -58,17 +58,8 @@
     <Reference Include="System" />
   </ItemGroup>
 
-<<<<<<< HEAD
-  <PropertyGroup Condition=" '$(TargetFramework)' == 'net35' ">
-    <DefineConstants>$(DefineConstants);MORELINQ</DefineConstants>
-  </PropertyGroup>
-
-  <PropertyGroup Condition=" '$(TargetFramework)' == 'net40' ">
-    <DefineConstants>$(DefineConstants);MORELINQ;FUNC16</DefineConstants>
-=======
   <PropertyGroup Condition=" '$(TargetFramework)' == 'net40' Or '$(TargetFramework)' == 'netstandard2.0' ">
     <DefineConstants>$(DefineConstants);MORELINQ</DefineConstants>
->>>>>>> 65ed7a54
   </PropertyGroup>
 
   <PropertyGroup Condition=" '$(TargetFramework)' == 'netstandard1.0' ">
@@ -102,6 +93,14 @@
       <AutoGen>True</AutoGen>
       <DependentUpon>Fold.g.tt</DependentUpon>
     </Compile>
+  </ItemGroup>
+
+  <ItemGroup>
+    <Compile Update="Fold16.g.cs">
+      <DesignTime>True</DesignTime>
+      <AutoGen>True</AutoGen>
+      <DependentUpon>Fold16.g.tt</DependentUpon>
+    </Compile>
     <Compile Update="ToDelimitedString.g.cs">
       <DesignTime>True</DesignTime>
       <AutoGen>True</AutoGen>
@@ -113,12 +112,4 @@
     <Folder Include="Properties\" />
   </ItemGroup>
 
-  <ItemGroup>
-    <Compile Update="Fold16.g.cs">
-      <DesignTime>True</DesignTime>
-      <AutoGen>True</AutoGen>
-      <DependentUpon>Fold16.g.tt</DependentUpon>
-    </Compile>
-  </ItemGroup>
-
 </Project>