﻿<Project Sdk="Microsoft.NET.Sdk">

  <Import Project="..\bld\Copyright.props" />

  <PropertyGroup>
    <Title>MoreLINQ</Title>
    <Description>
        This project enhances LINQ to Objects with the following methods:

        - Acquire
        - Aggregate (some EXPERIMENTAL)
        - AggregateRight
        - Append
        - Assert
        - AssertCount
        - AtLeast
        - AtMost
        - Await (EXPERIMENTAL)
        - AwaitCompletion (EXPERIMENTAL)
        - Backsert
        - Batch
        - Cartesian
        - Choose
        - CountBetween
        - CompareCount
        - CountBy
        - CountDown
        - Consume
        - DistinctBy
        - EndsWith
        - EquiZip
        - Evaluate
        - Exactly
        - ExceptBy
        - Exclude
        - FallbackIfEmpty
        - FillBackward
        - FillForward
        - Flatten
        - Fold
        - ForEach
        - From
        - FullGroupJoin
        - FullJoin
        - Generate
        - GenerateByIndex
        - GroupAdjacent
        - Index
        - IndexBy
        - Insert
        - Interleave
        - Lag
        - Lead
        - LeftJoin
        - MaxBy
        - Memoize (EXPERIMENTAL)
        - MinBy
        - Move
        - OrderBy
        - OrderedMerge
        - Pad
        - PadStart
        - Pairwise
        - PartialSort
        - PartialSortBy
        - Partition
        - Permutations
        - Pipe
        - Prepend
        - PreScan
        - Random
        - RandomDouble
        - RandomSubset
        - Rank
        - RankBy
        - Repeat
        - Return
        - RightJoin
        - RunLengthEncode
        - Scan
        - ScanBy
        - ScanRight
        - Segment
        - Sequence
        - Shuffle
        - SkipLast
        - SkipUntil
        - Slice
        - SortedMerge
        - Split
        - StartsWith
        - Subsets
        - TagFirstLast
        - TakeEvery
        - TakeLast
        - TakeUntil
        - ThenBy
        - ToArrayByIndex
        - ToDataTable
        - ToDelimitedString
        - ToDictionary
        - ToHashSet
        - ToLookup
        - Trace
        - Transpose
        - TraverseBreadthFirst
        - TraverseDepthFirst
        - TrySingle (EXPERIMENTAL)
        - Unfold
        - Window
        - WindowLeft
        - WindowRight
        - ZipLongest
        - ZipShortest
    </Description>
    <Description>$([System.Text.RegularExpressions.Regex]::Replace($(Description), `\s+`, ` `).Trim().Replace(` - `, `, `).Replace(`:,`, `:`))</Description>
    <Copyright>$([System.Text.RegularExpressions.Regex]::Replace($(Copyright), `\s+`, ` `).Trim())</Copyright>
    <AssemblyTitle>MoreLINQ</AssemblyTitle>
    <NeutralLanguage>en-US</NeutralLanguage>
    <VersionPrefix>3.3.2</VersionPrefix>
    <Authors>MoreLINQ Developers.</Authors>
<<<<<<< HEAD
    <TargetFrameworks>net451;net471;net472;netstandard1.0;netstandard1.6;netstandard2.0;netstandard2.1</TargetFrameworks>
    <LangVersion>8</LangVersion>
=======
    <TargetFrameworks>net451;netstandard1.0;netstandard2.0</TargetFrameworks>
>>>>>>> 4f052540
    <Nullable>enable</Nullable>
    <TreatWarningsAsErrors>true</TreatWarningsAsErrors>
    <!-- Parallel build is disabled to avoid file locking issues during T4 code generation.
         See also: https://github.com/dotnet/msbuild/issues/2781 -->
    <BuildInParallel>false</BuildInParallel>
    <DebugType>portable</DebugType>
    <GenerateDocumentationFile>true</GenerateDocumentationFile>
    <AssemblyName>MoreLinq</AssemblyName>
    <OutputType>Library</OutputType>
    <AssemblyOriginatorKeyFile>key.snk</AssemblyOriginatorKeyFile>
    <SignAssembly>true</SignAssembly>
    <PublicSign Condition="'$(OS)' != 'Windows_NT'">true</PublicSign>
    <PackageId>morelinq</PackageId>
    <PackageTags>linq;extensions</PackageTags>
    <PackageProjectUrl>https://morelinq.github.io/</PackageProjectUrl>
    <PackageLicenseFile>COPYING.txt</PackageLicenseFile>
    <PackageOutputPath>..\dist</PackageOutputPath>
    <IncludeSymbols>true</IncludeSymbols>
    <IncludeSource>true</IncludeSource>
    <PublishRepositoryUrl>true</PublishRepositoryUrl>
    <GenerateAssemblyTitleAttribute>false</GenerateAssemblyTitleAttribute>
    <GenerateAssemblyDescriptionAttribute>false</GenerateAssemblyDescriptionAttribute>
    <GenerateAssemblyCompanyAttribute>false</GenerateAssemblyCompanyAttribute>
    <GenerateAssemblyProductAttribute>false</GenerateAssemblyProductAttribute>
    <GenerateAssemblyConfigurationAttribute>false</GenerateAssemblyConfigurationAttribute>
    <AllowedOutputExtensionsInPackageBuildOutputFolder>$(AllowedOutputExtensionsInPackageBuildOutputFolder);.pdb</AllowedOutputExtensionsInPackageBuildOutputFolder>
  </PropertyGroup>

  <ItemGroup>
    <PackageReference Include="Microsoft.NETFramework.ReferenceAssemblies" Version="1.0.0">
      <IncludeAssets>runtime; build; native; contentfiles; analyzers</IncludeAssets>
      <PrivateAssets>all</PrivateAssets>
    </PackageReference>
    <PackageReference Include="Microsoft.SourceLink.GitHub" Version="1.0.0-*" PrivateAssets="All" />
  </ItemGroup>

  <ItemGroup>
    <None Include="..\COPYING.txt" Pack="true" PackagePath="$(PackageLicenseFile)" />
    <None Include="*.g.tt" />
    <None Update="Aggregate.g.tt">
      <Generator>TextTemplatingFileGenerator</Generator>
      <LastGenOutput>Aggregate.g.cs</LastGenOutput>
    </None>
    <None Update="Cartesian.g.tt">
      <Generator>TextTemplatingFileGenerator</Generator>
      <LastGenOutput>Cartesian.g.cs</LastGenOutput>
    </None>
    <None Update="Experimental\Aggregate.g.tt">
      <LastGenOutput>Aggregate.g.cs</LastGenOutput>
      <Generator>TextTemplatingFileGenerator</Generator>
    </None>
    <None Update="Fold.g.tt">
      <Generator>TextTemplatingFileGenerator</Generator>
      <LastGenOutput>Fold.g.cs</LastGenOutput>
    </None>
    <None Update="ToDelimitedString.g.tt">
      <Generator>TextTemplatingFileGenerator</Generator>
      <LastGenOutput>ToDelimitedString.g.cs</LastGenOutput>
    </None>
  </ItemGroup>

<<<<<<< HEAD
  <ItemGroup Condition=" '$(TargetFramework)' == 'net451' or '$(TargetFramework)' == 'net471' or '$(TargetFramework)' == 'net472' ">
=======
  <ItemGroup Condition="'$(TargetFramework)' == 'net451'">
>>>>>>> 4f052540
    <Reference Include="System.Data.DataSetExtensions" />
    <Reference Include="System.Data" />
    <Reference Include="System.Xml" />
    <Reference Include="System" />
  </ItemGroup>

  <PropertyGroup Condition=" '$(TargetFramework)' == 'net451' Or '$(TargetFramework)' == 'net471' Or '$(TargetFramework)' == 'net472' Or '$(TargetFramework)' == 'netstandard2.0' Or '$(TargetFramework)' == 'netstandard2.1' ">
    <DefineConstants>$(DefineConstants);MORELINQ</DefineConstants>
  </PropertyGroup>

<<<<<<< HEAD
  <PropertyGroup Condition=" '$(TargetFramework)' == 'netstandard1.0' or '$(TargetFramework)' == 'netstandard1.6' ">
    <DefineConstants>$(DefineConstants);MORELINQ;NO_SERIALIZATION_ATTRIBUTES;NO_EXCEPTION_SERIALIZATION;NO_TRACING;NO_COM;NO_ASYNC</DefineConstants>
  </PropertyGroup>

  <ItemGroup Condition=" '$(TargetFramework)' == 'netstandard1.0' or '$(TargetFramework)' == 'netstandard1.6' ">
=======
  <PropertyGroup Condition="'$(TargetFramework)' == 'netstandard1.0'">
    <DefineConstants>$(DefineConstants);MORELINQ;NO_SERIALIZATION_ATTRIBUTES;NO_EXCEPTION_SERIALIZATION;NO_TRACING;NO_COM;NO_ASYNC</DefineConstants>
  </PropertyGroup>

  <ItemGroup Condition="'$(TargetFramework)' == 'netstandard1.0'">
>>>>>>> 4f052540
    <Compile Remove="ToDataTable.cs" />
    <Compile Remove="Extensions.ToDataTable.g.cs" />
  </ItemGroup>

  <ItemGroup Condition="'$(TargetFramework)' == 'netstandard1.0' Or '$(TargetFramework)' == 'netstandard1.6' Or '$(TargetFramework)' == 'net451'">
    <PackageReference Include="System.ValueTuple" Version="4.5.0" />
  </ItemGroup>

  <ItemGroup>
    <Service Include="{508349b6-6b84-4df5-91f0-309beebad82d}" />
  </ItemGroup>

  <ItemGroup>
    <Compile Update="Aggregate.g.cs">
      <DesignTime>True</DesignTime>
      <AutoGen>True</AutoGen>
      <DependentUpon>Aggregate.g.tt</DependentUpon>
    </Compile>
    <Compile Update="Cartesian.g.cs">
      <DesignTime>True</DesignTime>
      <AutoGen>True</AutoGen>
      <DependentUpon>Cartesian.g.tt</DependentUpon>
    </Compile>
    <Compile Update="Experimental\Aggregate.g.cs">
      <DesignTime>True</DesignTime>
      <AutoGen>True</AutoGen>
      <DependentUpon>Aggregate.g.tt</DependentUpon>
    </Compile>
    <Compile Update="Fold.g.cs">
      <DesignTime>True</DesignTime>
      <AutoGen>True</AutoGen>
      <DependentUpon>Fold.g.tt</DependentUpon>
    </Compile>
  </ItemGroup>

  <ItemGroup>
    <Compile Update="Fold16.g.cs">
      <DesignTime>True</DesignTime>
      <AutoGen>True</AutoGen>
      <DependentUpon>Fold16.g.tt</DependentUpon>
    </Compile>
    <Compile Update="ToDelimitedString.g.cs">
      <DesignTime>True</DesignTime>
      <AutoGen>True</AutoGen>
      <DependentUpon>ToDelimitedString.g.tt</DependentUpon>
    </Compile>
  </ItemGroup>

  <ItemGroup>
    <Folder Include="Properties\" />
  </ItemGroup>

  <ItemGroup>
    <PackageReference Include="Nullable" Version="1.3.0">
      <PrivateAssets>all</PrivateAssets>
      <IncludeAssets>runtime; build; native; contentfiles; analyzers; buildtransitive</IncludeAssets>
    </PackageReference>
  </ItemGroup>

  <Target Name="_CollectTextTemplates">
    <ItemGroup>
      <TextTemplate Include="%(None.Identity)" Condition="'%(None.Generator)' == 'TextTemplatingFileGenerator'">
        <LastGenOutput>%(None.LastGenOutput)</LastGenOutput>
      </TextTemplate>
    </ItemGroup>
  </Target>

  <Target Name="_TransformTextTemplate" Inputs="$(TextTemplate)" Outputs="$(TextTemplateOutput)">
    <Exec Command="dotnet t4 -h > /dev/null" IgnoreExitCode="True" Condition="'$(WINDIR)' == ''">
      <Output TaskParameter="ExitCode" PropertyName="_TestExitCode" />
    </Exec>
    <Exec Command="dotnet t4 -h &gt; NUL" IgnoreExitCode="True" Condition="'$(WINDIR)' != ''">
      <Output TaskParameter="ExitCode" PropertyName="_TestExitCode" />
    </Exec>
    <Exec Command="dotnet tool restore" Condition="$(_TestExitCode) != 0" />
    <Exec Command="dotnet t4 $(TextTemplate)" />
  </Target>

  <Target Name="TransformTextTemplates"
          DependsOnTargets="_CollectTextTemplates">
    <MSBuild Projects="$(MSBuildProjectFile)"
             Targets="_TransformTextTemplate"
             Properties="TextTemplate=%(TextTemplate.Identity);TextTemplateOutput=%(TextTemplate.LastGenOutput)"  />
  </Target>

  <Target Name="_TransformTextTemplates"
          AfterTargets="BeforeBuild" DependsOnTargets="TransformTextTemplates" />

</Project><|MERGE_RESOLUTION|>--- conflicted
+++ resolved
@@ -119,12 +119,7 @@
     <NeutralLanguage>en-US</NeutralLanguage>
     <VersionPrefix>3.3.2</VersionPrefix>
     <Authors>MoreLINQ Developers.</Authors>
-<<<<<<< HEAD
     <TargetFrameworks>net451;net471;net472;netstandard1.0;netstandard1.6;netstandard2.0;netstandard2.1</TargetFrameworks>
-    <LangVersion>8</LangVersion>
-=======
-    <TargetFrameworks>net451;netstandard1.0;netstandard2.0</TargetFrameworks>
->>>>>>> 4f052540
     <Nullable>enable</Nullable>
     <TreatWarningsAsErrors>true</TreatWarningsAsErrors>
     <!-- Parallel build is disabled to avoid file locking issues during T4 code generation.
@@ -186,11 +181,7 @@
     </None>
   </ItemGroup>
 
-<<<<<<< HEAD
   <ItemGroup Condition=" '$(TargetFramework)' == 'net451' or '$(TargetFramework)' == 'net471' or '$(TargetFramework)' == 'net472' ">
-=======
-  <ItemGroup Condition="'$(TargetFramework)' == 'net451'">
->>>>>>> 4f052540
     <Reference Include="System.Data.DataSetExtensions" />
     <Reference Include="System.Data" />
     <Reference Include="System.Xml" />
@@ -201,19 +192,11 @@
     <DefineConstants>$(DefineConstants);MORELINQ</DefineConstants>
   </PropertyGroup>
 
-<<<<<<< HEAD
   <PropertyGroup Condition=" '$(TargetFramework)' == 'netstandard1.0' or '$(TargetFramework)' == 'netstandard1.6' ">
     <DefineConstants>$(DefineConstants);MORELINQ;NO_SERIALIZATION_ATTRIBUTES;NO_EXCEPTION_SERIALIZATION;NO_TRACING;NO_COM;NO_ASYNC</DefineConstants>
   </PropertyGroup>
 
   <ItemGroup Condition=" '$(TargetFramework)' == 'netstandard1.0' or '$(TargetFramework)' == 'netstandard1.6' ">
-=======
-  <PropertyGroup Condition="'$(TargetFramework)' == 'netstandard1.0'">
-    <DefineConstants>$(DefineConstants);MORELINQ;NO_SERIALIZATION_ATTRIBUTES;NO_EXCEPTION_SERIALIZATION;NO_TRACING;NO_COM;NO_ASYNC</DefineConstants>
-  </PropertyGroup>
-
-  <ItemGroup Condition="'$(TargetFramework)' == 'netstandard1.0'">
->>>>>>> 4f052540
     <Compile Remove="ToDataTable.cs" />
     <Compile Remove="Extensions.ToDataTable.g.cs" />
   </ItemGroup>
