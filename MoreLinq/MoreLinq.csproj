﻿<Project Sdk="Microsoft.NET.Sdk">

  <Import Project="..\bld\Copyright.props" />

  <PropertyGroup>
    <Title>MoreLINQ</Title>
    <Description>
        This project enhances LINQ to Objects with the following methods:

        - Acquire
        - Aggregate (some EXPERIMENTAL)
        - AggregateRight
        - Append
        - Assert
        - AssertCount
        - AtLeast
        - AtMost
        - Await (EXPERIMENTAL)
        - AwaitCompletion (EXPERIMENTAL)
        - Backsert
        - Batch
        - Cartesian
        - Choose
        - CountBetween
        - CompareCount
        - CountBy
        - CountDown
        - Consume
        - DistinctBy
        - EndsWith
        - EquiZip
        - Evaluate
        - Exactly
        - ExceptBy
        - Exclude
        - FallbackIfEmpty
        - FillBackward
        - FillForward
        - Flatten
        - Fold
        - ForEach
        - From
        - FullGroupJoin
        - FullJoin
        - Generate
        - GenerateByIndex
        - GroupAdjacent
        - Index
        - IndexBy
        - Insert
        - Interleave
        - Lag
        - Lead
        - LeftJoin
        - MaxBy
        - Memoize (EXPERIMENTAL)
        - MinBy
        - Move
        - OrderBy
        - OrderedMerge
        - Pad
        - PadStart
        - Pairwise
        - PartialSort
        - PartialSortBy
        - Partition
        - Permutations
        - Pipe
        - Prepend
        - PreScan
        - Random
        - RandomDouble
        - RandomSubset
        - Rank
        - RankBy
        - Repeat
        - Return
        - RightJoin
        - RunLengthEncode
        - Scan
        - ScanBy
        - ScanRight
        - Segment
        - Sequence
        - Shuffle
        - SkipLast
        - SkipUntil
        - Slice
        - SortedMerge
        - Split
        - StartsWith
        - Subsets
        - TagFirstLast
        - TakeEvery
        - TakeLast
        - TakeUntil
        - ThenBy
        - ToArrayByIndex
        - ToDataTable
        - ToDelimitedString
        - ToDictionary
        - ToHashSet
        - ToLookup
        - Trace
        - Transpose
        - TraverseBreadthFirst
        - TraverseDepthFirst
<<<<<<< HEAD
        - TrySingle
        - Tuplewise
=======
        - TrySingle (EXPERIMENTAL)
>>>>>>> 07bd0861
        - Unfold
        - Window
        - WindowLeft
        - WindowRight
        - ZipLongest
        - ZipShortest
    </Description>
    <Description>$([System.Text.RegularExpressions.Regex]::Replace($(Description), `\s+`, ` `).Trim().Replace(` - `, `, `).Replace(`:,`, `:`))</Description>
    <Copyright>$([System.Text.RegularExpressions.Regex]::Replace($(Copyright), `\s+`, ` `).Trim())</Copyright>
    <AssemblyTitle>MoreLINQ</AssemblyTitle>
    <NeutralLanguage>en-US</NeutralLanguage>
    <VersionPrefix>3.3.2</VersionPrefix>
    <Authors>MoreLINQ Developers.</Authors>
    <TargetFrameworks>net451;netstandard1.0;netstandard2.0</TargetFrameworks>
    <LangVersion>8</LangVersion>
    <TreatWarningsAsErrors>true</TreatWarningsAsErrors>
    <DebugType>portable</DebugType>
    <GenerateDocumentationFile>true</GenerateDocumentationFile>
    <AssemblyName>MoreLinq</AssemblyName>
    <OutputType>Library</OutputType>
    <AssemblyOriginatorKeyFile>key.snk</AssemblyOriginatorKeyFile>
    <SignAssembly>true</SignAssembly>
    <PublicSign Condition=" '$(OS)' != 'Windows_NT' ">true</PublicSign>
    <PackageId>morelinq</PackageId>
    <PackageTags>linq;extensions</PackageTags>
    <PackageProjectUrl>https://morelinq.github.io/</PackageProjectUrl>
    <PackageLicenseFile>COPYING.txt</PackageLicenseFile>
    <PackageOutputPath>..\dist</PackageOutputPath>
    <IncludeSymbols>true</IncludeSymbols>
    <IncludeSource>true</IncludeSource>
    <PublishRepositoryUrl>true</PublishRepositoryUrl>
    <GenerateAssemblyTitleAttribute>false</GenerateAssemblyTitleAttribute>
    <GenerateAssemblyDescriptionAttribute>false</GenerateAssemblyDescriptionAttribute>
    <GenerateAssemblyCompanyAttribute>false</GenerateAssemblyCompanyAttribute>
    <GenerateAssemblyProductAttribute>false</GenerateAssemblyProductAttribute>
    <GenerateAssemblyConfigurationAttribute>false</GenerateAssemblyConfigurationAttribute>
    <AllowedOutputExtensionsInPackageBuildOutputFolder>$(AllowedOutputExtensionsInPackageBuildOutputFolder);.pdb</AllowedOutputExtensionsInPackageBuildOutputFolder>
  </PropertyGroup>

  <ItemGroup>
    <PackageReference Include="Microsoft.NETFramework.ReferenceAssemblies" Version="1.0.0-preview.2">
      <IncludeAssets>runtime; build; native; contentfiles; analyzers</IncludeAssets>
      <PrivateAssets>all</PrivateAssets>
    </PackageReference>
    <PackageReference Include="Microsoft.SourceLink.GitHub" Version="1.0.0-*" PrivateAssets="All" />
  </ItemGroup>

  <ItemGroup>
    <None Include="..\COPYING.txt" Pack="true" PackagePath="$(PackageLicenseFile)" />
    <None Update="Aggregate.g.tt">
      <Generator>TextTemplatingFileGenerator</Generator>
      <LastGenOutput>Aggregate.g.cs</LastGenOutput>
    </None>
    <None Update="Cartesian.g.tt">
      <Generator>TextTemplatingFileGenerator</Generator>
      <LastGenOutput>Cartesian.g.cs</LastGenOutput>
    </None>
    <None Update="Experimental\Aggregate.g.tt">
      <LastGenOutput>Aggregate.g.cs</LastGenOutput>
      <Generator>TextTemplatingFileGenerator</Generator>
    </None>
    <None Update="Fold.g.tt">
      <Generator>TextTemplatingFileGenerator</Generator>
      <LastGenOutput>Fold.g.cs</LastGenOutput>
    </None>
    <None Update="ToDelimitedString.g.tt">
      <Generator>TextTemplatingFileGenerator</Generator>
      <LastGenOutput>ToDelimitedString.g.cs</LastGenOutput>
    </None>
    <None Update="Tuplewise.g.tt">
      <Generator>TextTemplatingFileGenerator</Generator>
      <LastGenOutput>Tuplewise.g.cs</LastGenOutput>
    </None>
  </ItemGroup>

  <ItemGroup Condition=" '$(TargetFramework)' == 'net451' ">
    <Reference Include="System.Data.DataSetExtensions" />
    <Reference Include="System.Data" />
    <Reference Include="System.Xml" />
    <Reference Include="System" />
  </ItemGroup>

  <PropertyGroup Condition="'$(TargetFramework)' == 'netstandard2.0' Or '$(TargetFramework)' == 'net451' ">
    <DefineConstants>$(DefineConstants);MORELINQ</DefineConstants>
  </PropertyGroup>

  <PropertyGroup Condition=" '$(TargetFramework)' == 'netstandard1.0' ">
    <DefineConstants>$(DefineConstants);MORELINQ;NO_SERIALIZATION_ATTRIBUTES;NO_EXCEPTION_SERIALIZATION;NO_TRACING;NO_COM;NO_ASYNC</DefineConstants>
  </PropertyGroup>

  <ItemGroup Condition=" '$(TargetFramework)' == 'netstandard1.0' ">
    <Compile Remove="ToDataTable.cs" />
    <Compile Remove="Extensions.ToDataTable.g.cs" />
  </ItemGroup>

  <ItemGroup Condition="'$(TargetFramework)' == 'netstandard1.0' Or '$(TargetFramework)' == 'net451'">
    <PackageReference Include="System.ValueTuple" Version="4.5.0" />
  </ItemGroup>

  <ItemGroup>
    <Service Include="{508349b6-6b84-4df5-91f0-309beebad82d}" />
  </ItemGroup>

  <ItemGroup>
    <Compile Update="Aggregate.g.cs">
      <DesignTime>True</DesignTime>
      <AutoGen>True</AutoGen>
      <DependentUpon>Aggregate.g.tt</DependentUpon>
    </Compile>
    <Compile Update="Cartesian.g.cs">
      <DesignTime>True</DesignTime>
      <AutoGen>True</AutoGen>
      <DependentUpon>Cartesian.g.tt</DependentUpon>
    </Compile>
    <Compile Update="Experimental\Aggregate.g.cs">
      <DesignTime>True</DesignTime>
      <AutoGen>True</AutoGen>
      <DependentUpon>Aggregate.g.tt</DependentUpon>
    </Compile>
    <Compile Update="Fold.g.cs">
      <DesignTime>True</DesignTime>
      <AutoGen>True</AutoGen>
      <DependentUpon>Fold.g.tt</DependentUpon>
    </Compile>
  </ItemGroup>

  <ItemGroup>
    <Compile Update="Fold16.g.cs">
      <DesignTime>True</DesignTime>
      <AutoGen>True</AutoGen>
      <DependentUpon>Fold16.g.tt</DependentUpon>
    </Compile>
    <Compile Update="ToDelimitedString.g.cs">
      <DesignTime>True</DesignTime>
      <AutoGen>True</AutoGen>
      <DependentUpon>ToDelimitedString.g.tt</DependentUpon>
    </Compile>
    <Compile Update="Tuplewise.g.cs">
      <DesignTime>True</DesignTime>
      <AutoGen>True</AutoGen>
      <DependentUpon>Tuplewise.g.tt</DependentUpon>
    </Compile>
  </ItemGroup>

  <ItemGroup>
    <Folder Include="Properties\" />
  </ItemGroup>

</Project><|MERGE_RESOLUTION|>--- conflicted
+++ resolved
@@ -105,12 +105,8 @@
         - Transpose
         - TraverseBreadthFirst
         - TraverseDepthFirst
-<<<<<<< HEAD
-        - TrySingle
+        - TrySingle (EXPERIMENTAL)
         - Tuplewise
-=======
-        - TrySingle (EXPERIMENTAL)
->>>>>>> 07bd0861
         - Unfold
         - Window
         - WindowLeft
