#region License and Terms
// MoreLINQ - Extensions to LINQ to Objects
// Copyright (c) 2009 Atif Aziz. All rights reserved.
//
// Licensed under the Apache License, Version 2.0 (the "License");
// you may not use this file except in compliance with the License.
// You may obtain a copy of the License at
//
//     http://www.apache.org/licenses/LICENSE-2.0
//
// Unless required by applicable law or agreed to in writing, software
// distributed under the License is distributed on an "AS IS" BASIS,
// WITHOUT WARRANTIES OR CONDITIONS OF ANY KIND, either express or implied.
// See the License for the specific language governing permissions and
// limitations under the License.
#endregion

namespace MoreLinq
{
    using System;
    using System.Collections.Generic;

    static partial class MoreEnumerable
    {
        #if MORELINQ

        static readonly Func<int, int, Exception> DefaultErrorSelector = OnAssertCountFailure;

        /// <summary>
        /// Asserts that a source sequence contains a given count of elements.
        /// </summary>
        /// <typeparam name="TSource">Type of elements in <paramref name="source"/> sequence.</typeparam>
        /// <param name="source">Source sequence.</param>
        /// <param name="count">Count to assert.</param>
        /// <returns>
        /// Returns the original sequence as long it is contains the
        /// number of elements specified by <paramref name="count"/>.
        /// Otherwise it throws <see cref="Exception" />.
        /// </returns>
        /// <remarks>
        /// This operator uses deferred execution and streams its results.
        /// </remarks>

        public static IEnumerable<TSource> AssertCount<TSource>(this IEnumerable<TSource> source, int count) =>
            AssertCountImpl(source, count, DefaultErrorSelector);

        /// <summary>
        /// Asserts that a source sequence contains a given count of elements.
        /// A parameter specifies the exception to be thrown.
        /// </summary>
        /// <typeparam name="TSource">Type of elements in <paramref name="source"/> sequence.</typeparam>
        /// <param name="source">Source sequence.</param>
        /// <param name="count">Count to assert.</param>
        /// <param name="errorSelector">
        /// Function that receives a comparison (a negative integer if actual
        /// count is less than <paramref name="count"/> and a positive integer
        /// if actual count is greater than <paramref name="count"/>) and
        /// <paramref name="count"/> as arguments and which returns the
        /// <see cref="Exception"/> object to throw.</param>
        /// <returns>
        /// Returns the original sequence as long it is contains the
        /// number of elements specified by <paramref name="count"/>.
        /// Otherwise it throws the <see cref="Exception" /> object
        /// returned by calling <paramref name="errorSelector"/>.
        /// </returns>
        /// <remarks>
        /// This operator uses deferred execution and streams its results.
        /// </remarks>

        public static IEnumerable<TSource> AssertCount<TSource>(this IEnumerable<TSource> source,
            int count, Func<int, int, Exception> errorSelector) =>
            AssertCountImpl(source, count, errorSelector);

<<<<<<< HEAD
        static Exception OnAssertCountFailure(int cmp, int count)
        {
            var message = cmp < 0
                        ? "Sequence contains too few elements when exactly {0} were expected."
                        : "Sequence contains too many elements when exactly {0} were expected.";
            return new SequenceException(string.Format(null, message, count.ToString("N0", null)));
        }
=======
        static Exception OnAssertCountFailure(int cmp, int count) =>
            new SequenceException(FormatSequenceLengthErrorMessage(cmp, count));

        internal static string FormatSequenceLengthErrorMessage(int cmp, int count) =>
            $"Sequence contains too {(cmp < 0 ? "few" : "many")} elements when exactly {count:N0} {(count == 1 ? "was" : "were")} expected.";
>>>>>>> 4315fdae

        #endif

        static IEnumerable<TSource> AssertCountImpl<TSource>(IEnumerable<TSource> source,
            int count, Func<int, int, Exception> errorSelector)
        {
            if (source == null) throw new ArgumentNullException(nameof(source));
            if (count < 0) throw new ArgumentOutOfRangeException(nameof(count));
            if (errorSelector == null) throw new ArgumentNullException(nameof(errorSelector));

            return
                source.TryGetCollectionCount() is {} collectionCount
                ? collectionCount == count
                  ? source
                  : From<TSource>(() => throw errorSelector(collectionCount.CompareTo(count), count))
                : _(); IEnumerable<TSource> _()
                {
                    var iterations = 0;
                    foreach (var element in source)
                    {
                        iterations++;
                        if (iterations > count)
                            throw errorSelector(1, count);
                        yield return element;
                    }
                    if (iterations != count)
                        throw errorSelector(-1, count);
                }
        }
    }
}<|MERGE_RESOLUTION|>--- conflicted
+++ resolved
@@ -71,21 +71,11 @@
             int count, Func<int, int, Exception> errorSelector) =>
             AssertCountImpl(source, count, errorSelector);
 
-<<<<<<< HEAD
-        static Exception OnAssertCountFailure(int cmp, int count)
-        {
-            var message = cmp < 0
-                        ? "Sequence contains too few elements when exactly {0} were expected."
-                        : "Sequence contains too many elements when exactly {0} were expected.";
-            return new SequenceException(string.Format(null, message, count.ToString("N0", null)));
-        }
-=======
         static Exception OnAssertCountFailure(int cmp, int count) =>
             new SequenceException(FormatSequenceLengthErrorMessage(cmp, count));
 
         internal static string FormatSequenceLengthErrorMessage(int cmp, int count) =>
             $"Sequence contains too {(cmp < 0 ? "few" : "many")} elements when exactly {count:N0} {(count == 1 ? "was" : "were")} expected.";
->>>>>>> 4315fdae
 
         #endif
 
