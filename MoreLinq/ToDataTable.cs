<<<<<<< HEAD
#region License and Terms
// MoreLINQ - Extensions to LINQ to Objects
// Copyright (c) 2008 Jonathan Skeet. All rights reserved.
// 
// Licensed under the Apache License, Version 2.0 (the "License");
// you may not use this file except in compliance with the License.
// You may obtain a copy of the License at
// 
//     http://www.apache.org/licenses/LICENSE-2.0
// 
// Unless required by applicable law or agreed to in writing, software
// distributed under the License is distributed on an "AS IS" BASIS,
// WITHOUT WARRANTIES OR CONDITIONS OF ANY KIND, either express or implied.
// See the License for the specific language governing permissions and
// limitations under the License.
#endregion

namespace MoreLinq
{
    using System;
    using System.Collections.Generic;
    using System.Data;
    using System.Linq;
    using System.Linq.Expressions;
    using System.Reflection;

    static partial class MoreEnumerable
    {
        private static MemberInfo GetAccessedMember(LambdaExpression lambda)
        {
            var body = lambda.Body;

            // If it's a field access, boxing was used, we need the field
            if ((body.NodeType == ExpressionType.Convert) || (body.NodeType == ExpressionType.ConvertChecked))
            {
                body = ((UnaryExpression)body).Operand;
            }

            // Check if the MemberExpression is valid and is a "first level" member access e.g. not a.b.c 
            var memberExpression = body as MemberExpression;
            if ((memberExpression == null) || (memberExpression.Expression.NodeType != ExpressionType.Parameter))
            {
                throw new ArgumentException(string.Format("Illegal expression: {0}", lambda), "lambda");
            }

            return memberExpression.Member;
        }

        private static IEnumerable<MemberInfo> PrepareMemberInfos<T>(ICollection<Expression<Func<T, object>>> expressions)
        {
            //
            // If no lambda expressions supplied then reflect them off the source element type.
            //

            if (expressions == null || expressions.Count == 0)
            {
                return from m in typeof(T).GetMembers()
                       where m.MemberType == MemberTypes.Field
                             || (m.MemberType == MemberTypes.Property && ((PropertyInfo) m).GetIndexParameters().Length == 0)
                       select m;
            }

            //
            // Ensure none of the expressions is null.
            //

            if (expressions.Any(e => e == null))
                throw new ArgumentException("One of the supplied expressions was null.", "expressions");

            try
            {
                return expressions.Select(x => GetAccessedMember(x));
            }
            catch (ArgumentException e)
            {
                throw new ArgumentException("One of the supplied expressions is not allowed.", "expressions", e);
            }
        }

        /// <remarks>
        /// The resulting array may contain null entries and those represent
        /// columns for which there is no source member supplying a value.
        /// </remarks>

        private static MemberInfo[] BuildOrBindSchema(DataTable table, MemberInfo[] members)
        {
            //
            // Retrieve member information needed to 
            // build or validate the table schema.
            //

            var columns = table.Columns;

            var schemas = from m in members
                          let type = m.MemberType == MemberTypes.Property 
                                   ? ((PropertyInfo) m).PropertyType 
                                   : ((FieldInfo) m).FieldType
                          select new
                          {
                              Member = m,
                              Type = type.IsGenericType
                                     && typeof(Nullable<>) == type.GetGenericTypeDefinition()
                                   ? type.GetGenericArguments()[0]
                                   : type,
                              Column = columns[m.Name],
                          };

            //
            // If the table has no columns then build the schema.
            // If it has columns then validate members against the columns
            // and re-order members to be aligned with column ordering.
            //

            if (columns.Count == 0)
            {
                columns.AddRange(schemas.Select(m => new DataColumn(m.Member.Name, m.Type)).ToArray());
            }
            else
            {
                members = new MemberInfo[columns.Count];

                foreach (var info in schemas)
                {
                    var member = info.Member;
                    var column = info.Column;

                    if (column == null)
                        throw new ArgumentException(string.Format("Column named '{0}' is missing.", member.Name), "table");

                    if (info.Type != column.DataType)
                        throw new ArgumentException(string.Format("Column named '{0}' has wrong data type. It should be {1} when it is {2}.", member.Name, info.Type, column.DataType), "table");

                    members[column.Ordinal] = member;
                }
            }

            return members;
        }

        private static UnaryExpression CreateMemberAccessor(Expression parameter, MemberInfo member)
        {
            var access = Expression.MakeMemberAccess(parameter, member);
            return Expression.Convert(access, typeof(object));
        }

        private static Func<T, object[]> CreateShredder<T>(IEnumerable<MemberInfo> members)
        {
            var parameter = Expression.Parameter(typeof(T), "e");

            //
            // It is valid for members sequence to have null entries, in
            // which case a null constant is emitted into the corresponding
            // row values array.
            //

            var initializers = members.Select(m => m != null
                                                   ? (Expression)CreateMemberAccessor(parameter, m)
                                                   : Expression.Constant(null, typeof(object)));

            var array = Expression.NewArrayInit(typeof(object), initializers);

            var lambda = Expression.Lambda<Func<T, object[]>>(array, parameter);
            
            return lambda.Compile();
        }

        /// <summary>
        /// Appends elements in the sequence as rows of a given <see cref="DataTable"/> 
        /// object with a set of lambda expressions specifying which members (property
        /// or field) of each element in the sequence will supply the column values.
        /// </summary>
        /// <typeparam name="T">The type of the elements of <paramref name="source"/>.</typeparam>
        /// <typeparam name="TTable">The type of the input and resulting <see cref="DataTable"/> object.</typeparam>
        /// <param name="source">The source.</param>
        /// <param name="table">The <see cref="DataTable"/> type of object where to add rows</param>
        /// <param name="expressions">Expressions providing access to element members.</param>
        /// <returns>
        /// A <see cref="DataTable"/> or subclass representing the source.
        /// </returns>
        /// <remarks>This operator uses immediate execution.</remarks>
        public static TTable ToDataTable<T, TTable>(this IEnumerable<T> source, TTable table, params Expression<Func<T, object>>[] expressions)
            where TTable : DataTable
        {
            if (source == null) throw new ArgumentNullException("source");
            if (table == null) throw new ArgumentNullException("table");

            var members = PrepareMemberInfos(expressions).ToArray();
            members = BuildOrBindSchema(table, members);
            var shredder = CreateShredder<T>(members);

            //
            // Builds rows out of elements in the sequence and
            // add them to the table.
            //

            table.BeginLoadData();

            try
            {
                foreach (var element in source)
                {
                    var row = table.NewRow();
                    row.ItemArray = shredder(element);
                    table.Rows.Add(row);
                }
            }
            finally
            {
                table.EndLoadData();
            }

            return table;
        }

        /// <summary>
        /// Appends elements in the sequence as rows of a given <see cref="DataTable"/> object.
        /// </summary>
        /// <typeparam name="T">The type of the elements of <paramref name="source"/>.</typeparam>
        /// <typeparam name="TTable"></typeparam>
        /// <param name="source">The source.</param>
        /// <param name="table"></param>
        /// <returns>
        /// A <see cref="DataTable"/> or subclass representing the source.
        /// </returns>
        /// <remarks>This operator uses immediate execution.</remarks>
        public static TTable ToDataTable<T, TTable>(this IEnumerable<T> source, TTable table)
            where TTable : DataTable
        {
            return ToDataTable(source, table, null);
        }

        /// <summary>
        /// Appends elements in the sequence as rows of a given <see cref="DataTable"/> 
        /// object with a set of lambda expressions specifying which members (property
        /// or field) of each element in the sequence will supply the column values.
        /// </summary>
        /// <typeparam name="T">The type of the elements of <paramref name="source"/>.</typeparam>
        /// <param name="source">The source.</param>
        /// <param name="expressions">Expressions providing access to element members.</param>
        /// <returns>
        /// A <see cref="DataTable"/> representing the source.
        /// </returns>
        /// <remarks>This operator uses immediate execution.</remarks>
        public static DataTable ToDataTable<T>(this IEnumerable<T> source, params Expression<Func<T, object>>[] expressions)
        {
            return ToDataTable(source, new DataTable(), expressions);
        }

        /// <summary>
        /// Converts a sequence to a <see cref="DataTable"/> object.
        /// </summary>
        /// <typeparam name="T">The type of the elements of <paramref name="source"/>.</typeparam>
        /// <param name="source">The source.</param>
        /// <returns>
        /// A <see cref="DataTable"/> representing the source.
        /// </returns>
        /// <remarks>This operator uses immediate execution.</remarks>
        public static DataTable ToDataTable<T>(this IEnumerable<T> source)
        {
            return ToDataTable(source, new DataTable());
        }
    }
}
=======
#region License and Terms
// MoreLINQ - Extensions to LINQ to Objects
// Copyright (c) 2008 Jonathan Skeet. All rights reserved.
// 
// Licensed under the Apache License, Version 2.0 (the "License");
// you may not use this file except in compliance with the License.
// You may obtain a copy of the License at
// 
//     http://www.apache.org/licenses/LICENSE-2.0
// 
// Unless required by applicable law or agreed to in writing, software
// distributed under the License is distributed on an "AS IS" BASIS,
// WITHOUT WARRANTIES OR CONDITIONS OF ANY KIND, either express or implied.
// See the License for the specific language governing permissions and
// limitations under the License.
#endregion

namespace MoreLinq
{
    using System;
    using System.Collections.Generic;
    using System.Data;
    using System.Linq;
    using System.Linq.Expressions;
    using System.Reflection;

    static partial class MoreEnumerable
    {
        private static MemberInfo GetAccessedMember(LambdaExpression lambda)
        {
            var body = lambda.Body;

            // If it's a field access, boxing was used, we need the field
            if ((body.NodeType == ExpressionType.Convert) || (body.NodeType == ExpressionType.ConvertChecked))
            {
                body = ((UnaryExpression)body).Operand;
            }

            // Check if the MemberExpression is valid and is a "first level" member access e.g. not a.b.c 
            var memberExpression = body as MemberExpression;
            if ((memberExpression == null) || (memberExpression.Expression.NodeType != ExpressionType.Parameter))
            {
                throw new ArgumentException(string.Format("Illegal expression: {0}", lambda), "lambda");
            }

            return memberExpression.Member;
        }

        private static IEnumerable<MemberInfo> PrepareMemberInfos<T>(ICollection<Expression<Func<T, object>>> expressions)
        {
            //
            // If no lambda expressions supplied then reflect them off the source element type.
            //

            if (expressions == null || expressions.Count == 0)
            {
                return from m in typeof(T).GetMembers()
                       where m.MemberType == MemberTypes.Field
                             || (m.MemberType == MemberTypes.Property && ((PropertyInfo) m).GetIndexParameters().Length == 0)
                       select m;
            }

            //
            // Ensure none of the expressions is null.
            //

            if (expressions.Any(e => e == null))
                throw new ArgumentException("One of the supplied expressions was null.", "expressions");

            try
            {
                return expressions.Select(x => GetAccessedMember(x));
            }
            catch (ArgumentException e)
            {
                throw new ArgumentException("One of the supplied expressions is not allowed.", "expressions", e);
            }
        }

        /// <remarks>
        /// The resulting array may contain null entries and those represent
        /// columns for which there is no source member supplying a value.
        /// </remarks>

        private static MemberInfo[] BuildOrBindSchema(DataTable table, MemberInfo[] members)
        {
            //
            // Retrieve member information needed to 
            // build or validate the table schema.
            //

            var columns = table.Columns;

            var schemas = from m in members
                          let type = m.MemberType == MemberTypes.Property 
                                   ? ((PropertyInfo) m).PropertyType 
                                   : ((FieldInfo) m).FieldType
                          select new
                          {
                              Member = m,
                              Type = type.IsGenericType
                                     && typeof(Nullable<>) == type.GetGenericTypeDefinition()
                                   ? type.GetGenericArguments()[0]
                                   : type,
                              Column = columns[m.Name],
                          };

            //
            // If the table has no columns then build the schema.
            // If it has columns then validate members against the columns
            // and re-order members to be aligned with column ordering.
            //

            if (columns.Count == 0)
            {
                columns.AddRange(schemas.Select(m => new DataColumn(m.Member.Name, m.Type)).ToArray());
            }
            else
            {
                members = new MemberInfo[columns.Count];

                foreach (var info in schemas)
                {
                    var member = info.Member;
                    var column = info.Column;

                    if (column == null)
                        throw new ArgumentException(string.Format("Column named '{0}' is missing.", member.Name), "table");

                    if (info.Type != column.DataType)
                        throw new ArgumentException(string.Format("Column named '{0}' has wrong data type. It should be {1} when it is {2}.", member.Name, info.Type, column.DataType), "table");

                    members[column.Ordinal] = member;
                }
            }

            return members;
        }

        private static UnaryExpression CreateMemberAccessor(Expression parameter, MemberInfo member)
        {
            var access = Expression.MakeMemberAccess(parameter, member);
            return Expression.Convert(access, typeof(object));
        }

        private static Func<T, object[]> CreateShredder<T>(IEnumerable<MemberInfo> members)
        {
            var parameter = Expression.Parameter(typeof(T), "e");

            //
            // It is valid for members sequence to have null entries, in
            // which case a null constant is emitted into the corresponding
            // row values array.
            //

            var initializers = members.Select(m => m != null
                                                   ? (Expression)CreateMemberAccessor(parameter, m)
                                                   : Expression.Constant(null, typeof(object)));

            var array = Expression.NewArrayInit(typeof(object), initializers);

            var lambda = Expression.Lambda<Func<T, object[]>>(array, parameter);
            
            return lambda.Compile();
        }

        /// <summary>
        /// Appends elements in the sequence as rows of a given <see cref="DataTable"/> 
        /// object with a set of lambda expressions specifying which members (property
        /// or field) of each element in the sequence will supply the column values.
        /// </summary>
        /// <typeparam name="T">The type of the elements of <paramref name="source"/>.</typeparam>
        /// <typeparam name="TTable">The type of the input and resulting <see cref="DataTable"/> object.</typeparam>
        /// <param name="source">The source.</param>
        /// <param name="table">The <see cref="DataTable"/> type of object where to add rows</param>
        /// <param name="expressions">Expressions providing access to element members.</param>
        /// <returns>
        /// A <see cref="DataTable"/> or subclass representing the source.
        /// </returns>
        /// <remarks>This operator uses immediate execution.</remarks>
        public static TTable ToDataTable<T, TTable>(this IEnumerable<T> source, TTable table, params Expression<Func<T, object>>[] expressions)
            where TTable : DataTable
        {
            if (source == null) throw new ArgumentNullException("source");
            if (table == null) throw new ArgumentNullException("table");

            var members = PrepareMemberInfos(expressions).ToArray();
            members = BuildOrBindSchema(table, members);
            var shredder = CreateShredder<T>(members);

            //
            // Builds rows out of elements in the sequence and
            // add them to the table.
            //

            table.BeginLoadData();

            try
            {
                foreach (var element in source)
                {
                    var row = table.NewRow();
                    row.ItemArray = shredder(element);
                    table.Rows.Add(row);
                }
            }
            finally
            {
                table.EndLoadData();
            }

            return table;
        }

        /// <summary>
        /// Appends elements in the sequence as rows of a given <see cref="DataTable"/> object.
        /// </summary>
        /// <typeparam name="T">The type of the elements of <paramref name="source"/>.</typeparam>
        /// <typeparam name="TTable"></typeparam>
        /// <param name="source">The source.</param>
        /// <param name="table"></param>
        /// <returns>
        /// A <see cref="DataTable"/> or subclass representing the source.
        /// </returns>
        /// <remarks>This operator uses immediate execution.</remarks>
        public static TTable ToDataTable<T, TTable>(this IEnumerable<T> source, TTable table)
            where TTable : DataTable
        {
            return ToDataTable(source, table, null);
        }

        /// <summary>
        /// Appends elements in the sequence as rows of a given <see cref="DataTable"/> 
        /// object with a set of lambda expressions specifying which members (property
        /// or field) of each element in the sequence will supply the column values.
        /// </summary>
        /// <typeparam name="T">The type of the elements of <paramref name="source"/>.</typeparam>
        /// <param name="source">The source.</param>
        /// <param name="expressions">Expressions providing access to element members.</param>
        /// <returns>
        /// A <see cref="DataTable"/> representing the source.
        /// </returns>
        /// <remarks>This operator uses immediate execution.</remarks>
        public static DataTable ToDataTable<T>(this IEnumerable<T> source, params Expression<Func<T, object>>[] expressions)
        {
            return ToDataTable(source, new DataTable(), expressions);
        }

        /// <summary>
        /// Converts a sequence to a <see cref="DataTable"/> object.
        /// </summary>
        /// <typeparam name="T">The type of the elements of <paramref name="source"/>.</typeparam>
        /// <param name="source">The source.</param>
        /// <returns>
        /// A <see cref="DataTable"/> representing the source.
        /// </returns>
        /// <remarks>This operator uses immediate execution.</remarks>
        public static DataTable ToDataTable<T>(this IEnumerable<T> source)
        {
            return ToDataTable(source, new DataTable());
        }
    }
}
>>>>>>> 3c4bc19e
<|MERGE_RESOLUTION|>--- conflicted
+++ resolved
@@ -1,529 +1,263 @@
-<<<<<<< HEAD
-#region License and Terms
-// MoreLINQ - Extensions to LINQ to Objects
-// Copyright (c) 2008 Jonathan Skeet. All rights reserved.
-// 
-// Licensed under the Apache License, Version 2.0 (the "License");
-// you may not use this file except in compliance with the License.
-// You may obtain a copy of the License at
-// 
-//     http://www.apache.org/licenses/LICENSE-2.0
-// 
-// Unless required by applicable law or agreed to in writing, software
-// distributed under the License is distributed on an "AS IS" BASIS,
-// WITHOUT WARRANTIES OR CONDITIONS OF ANY KIND, either express or implied.
-// See the License for the specific language governing permissions and
-// limitations under the License.
-#endregion
-
-namespace MoreLinq
-{
-    using System;
-    using System.Collections.Generic;
-    using System.Data;
-    using System.Linq;
-    using System.Linq.Expressions;
-    using System.Reflection;
-
-    static partial class MoreEnumerable
-    {
-        private static MemberInfo GetAccessedMember(LambdaExpression lambda)
-        {
-            var body = lambda.Body;
-
-            // If it's a field access, boxing was used, we need the field
-            if ((body.NodeType == ExpressionType.Convert) || (body.NodeType == ExpressionType.ConvertChecked))
-            {
-                body = ((UnaryExpression)body).Operand;
-            }
-
-            // Check if the MemberExpression is valid and is a "first level" member access e.g. not a.b.c 
-            var memberExpression = body as MemberExpression;
-            if ((memberExpression == null) || (memberExpression.Expression.NodeType != ExpressionType.Parameter))
-            {
-                throw new ArgumentException(string.Format("Illegal expression: {0}", lambda), "lambda");
-            }
-
-            return memberExpression.Member;
-        }
-
-        private static IEnumerable<MemberInfo> PrepareMemberInfos<T>(ICollection<Expression<Func<T, object>>> expressions)
-        {
-            //
-            // If no lambda expressions supplied then reflect them off the source element type.
-            //
-
-            if (expressions == null || expressions.Count == 0)
-            {
-                return from m in typeof(T).GetMembers()
-                       where m.MemberType == MemberTypes.Field
-                             || (m.MemberType == MemberTypes.Property && ((PropertyInfo) m).GetIndexParameters().Length == 0)
-                       select m;
-            }
-
-            //
-            // Ensure none of the expressions is null.
-            //
-
-            if (expressions.Any(e => e == null))
-                throw new ArgumentException("One of the supplied expressions was null.", "expressions");
-
-            try
-            {
-                return expressions.Select(x => GetAccessedMember(x));
-            }
-            catch (ArgumentException e)
-            {
-                throw new ArgumentException("One of the supplied expressions is not allowed.", "expressions", e);
-            }
-        }
-
-        /// <remarks>
-        /// The resulting array may contain null entries and those represent
-        /// columns for which there is no source member supplying a value.
-        /// </remarks>
-
-        private static MemberInfo[] BuildOrBindSchema(DataTable table, MemberInfo[] members)
-        {
-            //
-            // Retrieve member information needed to 
-            // build or validate the table schema.
-            //
-
-            var columns = table.Columns;
-
-            var schemas = from m in members
-                          let type = m.MemberType == MemberTypes.Property 
-                                   ? ((PropertyInfo) m).PropertyType 
-                                   : ((FieldInfo) m).FieldType
-                          select new
-                          {
-                              Member = m,
-                              Type = type.IsGenericType
-                                     && typeof(Nullable<>) == type.GetGenericTypeDefinition()
-                                   ? type.GetGenericArguments()[0]
-                                   : type,
-                              Column = columns[m.Name],
-                          };
-
-            //
-            // If the table has no columns then build the schema.
-            // If it has columns then validate members against the columns
-            // and re-order members to be aligned with column ordering.
-            //
-
-            if (columns.Count == 0)
-            {
-                columns.AddRange(schemas.Select(m => new DataColumn(m.Member.Name, m.Type)).ToArray());
-            }
-            else
-            {
-                members = new MemberInfo[columns.Count];
-
-                foreach (var info in schemas)
-                {
-                    var member = info.Member;
-                    var column = info.Column;
-
-                    if (column == null)
-                        throw new ArgumentException(string.Format("Column named '{0}' is missing.", member.Name), "table");
-
-                    if (info.Type != column.DataType)
-                        throw new ArgumentException(string.Format("Column named '{0}' has wrong data type. It should be {1} when it is {2}.", member.Name, info.Type, column.DataType), "table");
-
-                    members[column.Ordinal] = member;
-                }
-            }
-
-            return members;
-        }
-
-        private static UnaryExpression CreateMemberAccessor(Expression parameter, MemberInfo member)
-        {
-            var access = Expression.MakeMemberAccess(parameter, member);
-            return Expression.Convert(access, typeof(object));
-        }
-
-        private static Func<T, object[]> CreateShredder<T>(IEnumerable<MemberInfo> members)
-        {
-            var parameter = Expression.Parameter(typeof(T), "e");
-
-            //
-            // It is valid for members sequence to have null entries, in
-            // which case a null constant is emitted into the corresponding
-            // row values array.
-            //
-
-            var initializers = members.Select(m => m != null
-                                                   ? (Expression)CreateMemberAccessor(parameter, m)
-                                                   : Expression.Constant(null, typeof(object)));
-
-            var array = Expression.NewArrayInit(typeof(object), initializers);
-
-            var lambda = Expression.Lambda<Func<T, object[]>>(array, parameter);
-            
-            return lambda.Compile();
-        }
-
-        /// <summary>
-        /// Appends elements in the sequence as rows of a given <see cref="DataTable"/> 
-        /// object with a set of lambda expressions specifying which members (property
-        /// or field) of each element in the sequence will supply the column values.
-        /// </summary>
-        /// <typeparam name="T">The type of the elements of <paramref name="source"/>.</typeparam>
-        /// <typeparam name="TTable">The type of the input and resulting <see cref="DataTable"/> object.</typeparam>
-        /// <param name="source">The source.</param>
-        /// <param name="table">The <see cref="DataTable"/> type of object where to add rows</param>
-        /// <param name="expressions">Expressions providing access to element members.</param>
-        /// <returns>
-        /// A <see cref="DataTable"/> or subclass representing the source.
-        /// </returns>
-        /// <remarks>This operator uses immediate execution.</remarks>
-        public static TTable ToDataTable<T, TTable>(this IEnumerable<T> source, TTable table, params Expression<Func<T, object>>[] expressions)
-            where TTable : DataTable
-        {
-            if (source == null) throw new ArgumentNullException("source");
-            if (table == null) throw new ArgumentNullException("table");
-
-            var members = PrepareMemberInfos(expressions).ToArray();
-            members = BuildOrBindSchema(table, members);
-            var shredder = CreateShredder<T>(members);
-
-            //
-            // Builds rows out of elements in the sequence and
-            // add them to the table.
-            //
-
-            table.BeginLoadData();
-
-            try
-            {
-                foreach (var element in source)
-                {
-                    var row = table.NewRow();
-                    row.ItemArray = shredder(element);
-                    table.Rows.Add(row);
-                }
-            }
-            finally
-            {
-                table.EndLoadData();
-            }
-
-            return table;
-        }
-
-        /// <summary>
-        /// Appends elements in the sequence as rows of a given <see cref="DataTable"/> object.
-        /// </summary>
-        /// <typeparam name="T">The type of the elements of <paramref name="source"/>.</typeparam>
-        /// <typeparam name="TTable"></typeparam>
-        /// <param name="source">The source.</param>
-        /// <param name="table"></param>
-        /// <returns>
-        /// A <see cref="DataTable"/> or subclass representing the source.
-        /// </returns>
-        /// <remarks>This operator uses immediate execution.</remarks>
-        public static TTable ToDataTable<T, TTable>(this IEnumerable<T> source, TTable table)
-            where TTable : DataTable
-        {
-            return ToDataTable(source, table, null);
-        }
-
-        /// <summary>
-        /// Appends elements in the sequence as rows of a given <see cref="DataTable"/> 
-        /// object with a set of lambda expressions specifying which members (property
-        /// or field) of each element in the sequence will supply the column values.
-        /// </summary>
-        /// <typeparam name="T">The type of the elements of <paramref name="source"/>.</typeparam>
-        /// <param name="source">The source.</param>
-        /// <param name="expressions">Expressions providing access to element members.</param>
-        /// <returns>
-        /// A <see cref="DataTable"/> representing the source.
-        /// </returns>
-        /// <remarks>This operator uses immediate execution.</remarks>
-        public static DataTable ToDataTable<T>(this IEnumerable<T> source, params Expression<Func<T, object>>[] expressions)
-        {
-            return ToDataTable(source, new DataTable(), expressions);
-        }
-
-        /// <summary>
-        /// Converts a sequence to a <see cref="DataTable"/> object.
-        /// </summary>
-        /// <typeparam name="T">The type of the elements of <paramref name="source"/>.</typeparam>
-        /// <param name="source">The source.</param>
-        /// <returns>
-        /// A <see cref="DataTable"/> representing the source.
-        /// </returns>
-        /// <remarks>This operator uses immediate execution.</remarks>
-        public static DataTable ToDataTable<T>(this IEnumerable<T> source)
-        {
-            return ToDataTable(source, new DataTable());
-        }
-    }
-}
-=======
-#region License and Terms
-// MoreLINQ - Extensions to LINQ to Objects
-// Copyright (c) 2008 Jonathan Skeet. All rights reserved.
-// 
-// Licensed under the Apache License, Version 2.0 (the "License");
-// you may not use this file except in compliance with the License.
-// You may obtain a copy of the License at
-// 
-//     http://www.apache.org/licenses/LICENSE-2.0
-// 
-// Unless required by applicable law or agreed to in writing, software
-// distributed under the License is distributed on an "AS IS" BASIS,
-// WITHOUT WARRANTIES OR CONDITIONS OF ANY KIND, either express or implied.
-// See the License for the specific language governing permissions and
-// limitations under the License.
-#endregion
-
-namespace MoreLinq
-{
-    using System;
-    using System.Collections.Generic;
-    using System.Data;
-    using System.Linq;
-    using System.Linq.Expressions;
-    using System.Reflection;
-
-    static partial class MoreEnumerable
-    {
-        private static MemberInfo GetAccessedMember(LambdaExpression lambda)
-        {
-            var body = lambda.Body;
-
-            // If it's a field access, boxing was used, we need the field
-            if ((body.NodeType == ExpressionType.Convert) || (body.NodeType == ExpressionType.ConvertChecked))
-            {
-                body = ((UnaryExpression)body).Operand;
-            }
-
-            // Check if the MemberExpression is valid and is a "first level" member access e.g. not a.b.c 
-            var memberExpression = body as MemberExpression;
-            if ((memberExpression == null) || (memberExpression.Expression.NodeType != ExpressionType.Parameter))
-            {
-                throw new ArgumentException(string.Format("Illegal expression: {0}", lambda), "lambda");
-            }
-
-            return memberExpression.Member;
-        }
-
-        private static IEnumerable<MemberInfo> PrepareMemberInfos<T>(ICollection<Expression<Func<T, object>>> expressions)
-        {
-            //
-            // If no lambda expressions supplied then reflect them off the source element type.
-            //
-
-            if (expressions == null || expressions.Count == 0)
-            {
-                return from m in typeof(T).GetMembers()
-                       where m.MemberType == MemberTypes.Field
-                             || (m.MemberType == MemberTypes.Property && ((PropertyInfo) m).GetIndexParameters().Length == 0)
-                       select m;
-            }
-
-            //
-            // Ensure none of the expressions is null.
-            //
-
-            if (expressions.Any(e => e == null))
-                throw new ArgumentException("One of the supplied expressions was null.", "expressions");
-
-            try
-            {
-                return expressions.Select(x => GetAccessedMember(x));
-            }
-            catch (ArgumentException e)
-            {
-                throw new ArgumentException("One of the supplied expressions is not allowed.", "expressions", e);
-            }
-        }
-
-        /// <remarks>
-        /// The resulting array may contain null entries and those represent
-        /// columns for which there is no source member supplying a value.
-        /// </remarks>
-
-        private static MemberInfo[] BuildOrBindSchema(DataTable table, MemberInfo[] members)
-        {
-            //
-            // Retrieve member information needed to 
-            // build or validate the table schema.
-            //
-
-            var columns = table.Columns;
-
-            var schemas = from m in members
-                          let type = m.MemberType == MemberTypes.Property 
-                                   ? ((PropertyInfo) m).PropertyType 
-                                   : ((FieldInfo) m).FieldType
-                          select new
-                          {
-                              Member = m,
-                              Type = type.IsGenericType
-                                     && typeof(Nullable<>) == type.GetGenericTypeDefinition()
-                                   ? type.GetGenericArguments()[0]
-                                   : type,
-                              Column = columns[m.Name],
-                          };
-
-            //
-            // If the table has no columns then build the schema.
-            // If it has columns then validate members against the columns
-            // and re-order members to be aligned with column ordering.
-            //
-
-            if (columns.Count == 0)
-            {
-                columns.AddRange(schemas.Select(m => new DataColumn(m.Member.Name, m.Type)).ToArray());
-            }
-            else
-            {
-                members = new MemberInfo[columns.Count];
-
-                foreach (var info in schemas)
-                {
-                    var member = info.Member;
-                    var column = info.Column;
-
-                    if (column == null)
-                        throw new ArgumentException(string.Format("Column named '{0}' is missing.", member.Name), "table");
-
-                    if (info.Type != column.DataType)
-                        throw new ArgumentException(string.Format("Column named '{0}' has wrong data type. It should be {1} when it is {2}.", member.Name, info.Type, column.DataType), "table");
-
-                    members[column.Ordinal] = member;
-                }
-            }
-
-            return members;
-        }
-
-        private static UnaryExpression CreateMemberAccessor(Expression parameter, MemberInfo member)
-        {
-            var access = Expression.MakeMemberAccess(parameter, member);
-            return Expression.Convert(access, typeof(object));
-        }
-
-        private static Func<T, object[]> CreateShredder<T>(IEnumerable<MemberInfo> members)
-        {
-            var parameter = Expression.Parameter(typeof(T), "e");
-
-            //
-            // It is valid for members sequence to have null entries, in
-            // which case a null constant is emitted into the corresponding
-            // row values array.
-            //
-
-            var initializers = members.Select(m => m != null
-                                                   ? (Expression)CreateMemberAccessor(parameter, m)
-                                                   : Expression.Constant(null, typeof(object)));
-
-            var array = Expression.NewArrayInit(typeof(object), initializers);
-
-            var lambda = Expression.Lambda<Func<T, object[]>>(array, parameter);
-            
-            return lambda.Compile();
-        }
-
-        /// <summary>
-        /// Appends elements in the sequence as rows of a given <see cref="DataTable"/> 
-        /// object with a set of lambda expressions specifying which members (property
-        /// or field) of each element in the sequence will supply the column values.
-        /// </summary>
-        /// <typeparam name="T">The type of the elements of <paramref name="source"/>.</typeparam>
-        /// <typeparam name="TTable">The type of the input and resulting <see cref="DataTable"/> object.</typeparam>
-        /// <param name="source">The source.</param>
-        /// <param name="table">The <see cref="DataTable"/> type of object where to add rows</param>
-        /// <param name="expressions">Expressions providing access to element members.</param>
-        /// <returns>
-        /// A <see cref="DataTable"/> or subclass representing the source.
-        /// </returns>
-        /// <remarks>This operator uses immediate execution.</remarks>
-        public static TTable ToDataTable<T, TTable>(this IEnumerable<T> source, TTable table, params Expression<Func<T, object>>[] expressions)
-            where TTable : DataTable
-        {
-            if (source == null) throw new ArgumentNullException("source");
-            if (table == null) throw new ArgumentNullException("table");
-
-            var members = PrepareMemberInfos(expressions).ToArray();
-            members = BuildOrBindSchema(table, members);
-            var shredder = CreateShredder<T>(members);
-
-            //
-            // Builds rows out of elements in the sequence and
-            // add them to the table.
-            //
-
-            table.BeginLoadData();
-
-            try
-            {
-                foreach (var element in source)
-                {
-                    var row = table.NewRow();
-                    row.ItemArray = shredder(element);
-                    table.Rows.Add(row);
-                }
-            }
-            finally
-            {
-                table.EndLoadData();
-            }
-
-            return table;
-        }
-
-        /// <summary>
-        /// Appends elements in the sequence as rows of a given <see cref="DataTable"/> object.
-        /// </summary>
-        /// <typeparam name="T">The type of the elements of <paramref name="source"/>.</typeparam>
-        /// <typeparam name="TTable"></typeparam>
-        /// <param name="source">The source.</param>
-        /// <param name="table"></param>
-        /// <returns>
-        /// A <see cref="DataTable"/> or subclass representing the source.
-        /// </returns>
-        /// <remarks>This operator uses immediate execution.</remarks>
-        public static TTable ToDataTable<T, TTable>(this IEnumerable<T> source, TTable table)
-            where TTable : DataTable
-        {
-            return ToDataTable(source, table, null);
-        }
-
-        /// <summary>
-        /// Appends elements in the sequence as rows of a given <see cref="DataTable"/> 
-        /// object with a set of lambda expressions specifying which members (property
-        /// or field) of each element in the sequence will supply the column values.
-        /// </summary>
-        /// <typeparam name="T">The type of the elements of <paramref name="source"/>.</typeparam>
-        /// <param name="source">The source.</param>
-        /// <param name="expressions">Expressions providing access to element members.</param>
-        /// <returns>
-        /// A <see cref="DataTable"/> representing the source.
-        /// </returns>
-        /// <remarks>This operator uses immediate execution.</remarks>
-        public static DataTable ToDataTable<T>(this IEnumerable<T> source, params Expression<Func<T, object>>[] expressions)
-        {
-            return ToDataTable(source, new DataTable(), expressions);
-        }
-
-        /// <summary>
-        /// Converts a sequence to a <see cref="DataTable"/> object.
-        /// </summary>
-        /// <typeparam name="T">The type of the elements of <paramref name="source"/>.</typeparam>
-        /// <param name="source">The source.</param>
-        /// <returns>
-        /// A <see cref="DataTable"/> representing the source.
-        /// </returns>
-        /// <remarks>This operator uses immediate execution.</remarks>
-        public static DataTable ToDataTable<T>(this IEnumerable<T> source)
-        {
-            return ToDataTable(source, new DataTable());
-        }
-    }
-}
->>>>>>> 3c4bc19e
+#region License and Terms
+// MoreLINQ - Extensions to LINQ to Objects
+// Copyright (c) 2008 Jonathan Skeet. All rights reserved.
+// 
+// Licensed under the Apache License, Version 2.0 (the "License");
+// you may not use this file except in compliance with the License.
+// You may obtain a copy of the License at
+// 
+//     http://www.apache.org/licenses/LICENSE-2.0
+// 
+// Unless required by applicable law or agreed to in writing, software
+// distributed under the License is distributed on an "AS IS" BASIS,
+// WITHOUT WARRANTIES OR CONDITIONS OF ANY KIND, either express or implied.
+// See the License for the specific language governing permissions and
+// limitations under the License.
+#endregion
+
+namespace MoreLinq
+{
+    using System;
+    using System.Collections.Generic;
+    using System.Data;
+    using System.Linq;
+    using System.Linq.Expressions;
+    using System.Reflection;
+
+    static partial class MoreEnumerable
+    {
+        private static MemberInfo GetAccessedMember(LambdaExpression lambda)
+        {
+            var body = lambda.Body;
+
+            // If it's a field access, boxing was used, we need the field
+            if ((body.NodeType == ExpressionType.Convert) || (body.NodeType == ExpressionType.ConvertChecked))
+            {
+                body = ((UnaryExpression)body).Operand;
+            }
+
+            // Check if the MemberExpression is valid and is a "first level" member access e.g. not a.b.c 
+            var memberExpression = body as MemberExpression;
+            if ((memberExpression == null) || (memberExpression.Expression.NodeType != ExpressionType.Parameter))
+            {
+                throw new ArgumentException(string.Format("Illegal expression: {0}", lambda), "lambda");
+            }
+
+            return memberExpression.Member;
+        }
+
+        private static IEnumerable<MemberInfo> PrepareMemberInfos<T>(ICollection<Expression<Func<T, object>>> expressions)
+        {
+            //
+            // If no lambda expressions supplied then reflect them off the source element type.
+            //
+
+            if (expressions == null || expressions.Count == 0)
+            {
+                return from m in typeof(T).GetMembers()
+                       where m.MemberType == MemberTypes.Field
+                             || (m.MemberType == MemberTypes.Property && ((PropertyInfo) m).GetIndexParameters().Length == 0)
+                       select m;
+            }
+
+            //
+            // Ensure none of the expressions is null.
+            //
+
+            if (expressions.Any(e => e == null))
+                throw new ArgumentException("One of the supplied expressions was null.", "expressions");
+
+            try
+            {
+                return expressions.Select(x => GetAccessedMember(x));
+            }
+            catch (ArgumentException e)
+            {
+                throw new ArgumentException("One of the supplied expressions is not allowed.", "expressions", e);
+            }
+        }
+
+        /// <remarks>
+        /// The resulting array may contain null entries and those represent
+        /// columns for which there is no source member supplying a value.
+        /// </remarks>
+
+        private static MemberInfo[] BuildOrBindSchema(DataTable table, MemberInfo[] members)
+        {
+            //
+            // Retrieve member information needed to 
+            // build or validate the table schema.
+            //
+
+            var columns = table.Columns;
+
+            var schemas = from m in members
+                          let type = m.MemberType == MemberTypes.Property 
+                                   ? ((PropertyInfo) m).PropertyType 
+                                   : ((FieldInfo) m).FieldType
+                          select new
+                          {
+                              Member = m,
+                              Type = type.IsGenericType
+                                     && typeof(Nullable<>) == type.GetGenericTypeDefinition()
+                                   ? type.GetGenericArguments()[0]
+                                   : type,
+                              Column = columns[m.Name],
+                          };
+
+            //
+            // If the table has no columns then build the schema.
+            // If it has columns then validate members against the columns
+            // and re-order members to be aligned with column ordering.
+            //
+
+            if (columns.Count == 0)
+            {
+                columns.AddRange(schemas.Select(m => new DataColumn(m.Member.Name, m.Type)).ToArray());
+            }
+            else
+            {
+                members = new MemberInfo[columns.Count];
+
+                foreach (var info in schemas)
+                {
+                    var member = info.Member;
+                    var column = info.Column;
+
+                    if (column == null)
+                        throw new ArgumentException(string.Format("Column named '{0}' is missing.", member.Name), "table");
+
+                    if (info.Type != column.DataType)
+                        throw new ArgumentException(string.Format("Column named '{0}' has wrong data type. It should be {1} when it is {2}.", member.Name, info.Type, column.DataType), "table");
+
+                    members[column.Ordinal] = member;
+                }
+            }
+
+            return members;
+        }
+
+        private static UnaryExpression CreateMemberAccessor(Expression parameter, MemberInfo member)
+        {
+            var access = Expression.MakeMemberAccess(parameter, member);
+            return Expression.Convert(access, typeof(object));
+        }
+
+        private static Func<T, object[]> CreateShredder<T>(IEnumerable<MemberInfo> members)
+        {
+            var parameter = Expression.Parameter(typeof(T), "e");
+
+            //
+            // It is valid for members sequence to have null entries, in
+            // which case a null constant is emitted into the corresponding
+            // row values array.
+            //
+
+            var initializers = members.Select(m => m != null
+                                                   ? (Expression)CreateMemberAccessor(parameter, m)
+                                                   : Expression.Constant(null, typeof(object)));
+
+            var array = Expression.NewArrayInit(typeof(object), initializers);
+
+            var lambda = Expression.Lambda<Func<T, object[]>>(array, parameter);
+            
+            return lambda.Compile();
+        }
+
+        /// <summary>
+        /// Appends elements in the sequence as rows of a given <see cref="DataTable"/> 
+        /// object with a set of lambda expressions specifying which members (property
+        /// or field) of each element in the sequence will supply the column values.
+        /// </summary>
+        /// <typeparam name="T">The type of the elements of <paramref name="source"/>.</typeparam>
+        /// <typeparam name="TTable">The type of the input and resulting <see cref="DataTable"/> object.</typeparam>
+        /// <param name="source">The source.</param>
+        /// <param name="table">The <see cref="DataTable"/> type of object where to add rows</param>
+        /// <param name="expressions">Expressions providing access to element members.</param>
+        /// <returns>
+        /// A <see cref="DataTable"/> or subclass representing the source.
+        /// </returns>
+        /// <remarks>This operator uses immediate execution.</remarks>
+        public static TTable ToDataTable<T, TTable>(this IEnumerable<T> source, TTable table, params Expression<Func<T, object>>[] expressions)
+            where TTable : DataTable
+        {
+            if (source == null) throw new ArgumentNullException("source");
+            if (table == null) throw new ArgumentNullException("table");
+
+            var members = PrepareMemberInfos(expressions).ToArray();
+            members = BuildOrBindSchema(table, members);
+            var shredder = CreateShredder<T>(members);
+
+            //
+            // Builds rows out of elements in the sequence and
+            // add them to the table.
+            //
+
+            table.BeginLoadData();
+
+            try
+            {
+                foreach (var element in source)
+                {
+                    var row = table.NewRow();
+                    row.ItemArray = shredder(element);
+                    table.Rows.Add(row);
+                }
+            }
+            finally
+            {
+                table.EndLoadData();
+            }
+
+            return table;
+        }
+
+        /// <summary>
+        /// Appends elements in the sequence as rows of a given <see cref="DataTable"/> object.
+        /// </summary>
+        /// <typeparam name="T">The type of the elements of <paramref name="source"/>.</typeparam>
+        /// <typeparam name="TTable"></typeparam>
+        /// <param name="source">The source.</param>
+        /// <param name="table"></param>
+        /// <returns>
+        /// A <see cref="DataTable"/> or subclass representing the source.
+        /// </returns>
+        /// <remarks>This operator uses immediate execution.</remarks>
+        public static TTable ToDataTable<T, TTable>(this IEnumerable<T> source, TTable table)
+            where TTable : DataTable
+        {
+            return ToDataTable(source, table, null);
+        }
+
+        /// <summary>
+        /// Appends elements in the sequence as rows of a given <see cref="DataTable"/> 
+        /// object with a set of lambda expressions specifying which members (property
+        /// or field) of each element in the sequence will supply the column values.
+        /// </summary>
+        /// <typeparam name="T">The type of the elements of <paramref name="source"/>.</typeparam>
+        /// <param name="source">The source.</param>
+        /// <param name="expressions">Expressions providing access to element members.</param>
+        /// <returns>
+        /// A <see cref="DataTable"/> representing the source.
+        /// </returns>
+        /// <remarks>This operator uses immediate execution.</remarks>
+        public static DataTable ToDataTable<T>(this IEnumerable<T> source, params Expression<Func<T, object>>[] expressions)
+        {
+            return ToDataTable(source, new DataTable(), expressions);
+        }
+
+        /// <summary>
+        /// Converts a sequence to a <see cref="DataTable"/> object.
+        /// </summary>
+        /// <typeparam name="T">The type of the elements of <paramref name="source"/>.</typeparam>
+        /// <param name="source">The source.</param>
+        /// <returns>
+        /// A <see cref="DataTable"/> representing the source.
+        /// </returns>
+        /// <remarks>This operator uses immediate execution.</remarks>
+        public static DataTable ToDataTable<T>(this IEnumerable<T> source)
+        {
+            return ToDataTable(source, new DataTable());
+        }
+    }
+}