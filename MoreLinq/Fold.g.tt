<#@ template debug="false" hostspecific="false" language="C#" #>
<#@ output extension=".cs" #>
<#@ assembly name="System.Core" #>
<#@ import namespace="System.Globalization" #>
<#@ import namespace="System.Linq" #>
#region License and Terms
// MoreLINQ - Extensions to LINQ to Objects
// Copyright (c) 2013 Atif Aziz. All rights reserved.
//
// Licensed under the Apache License, Version 2.0 (the "License");
// you may not use this file except in compliance with the License.
// You may obtain a copy of the License at
//
//     http://www.apache.org/licenses/LICENSE-2.0
//
// Unless required by applicable law or agreed to in writing, software
// distributed under the License is distributed on an "AS IS" BASIS,
// WITHOUT WARRANTIES OR CONDITIONS OF ANY KIND, either express or implied.
// See the License for the specific language governing permissions and
// limitations under the License.
#endregion

#nullable enable // required for auto-generated sources (see below why)

// > Older code generation strategies may not be nullable aware. Setting the
<<<<<<< HEAD
// > project-level nullable context to ""enable"" could result in many
// > warnings that a user is unable to fix. To support this scenario any syntax
// > tree that is determined to be generated will have its nullable state
// > implicitly set to ""disable"", regardless of the overall project state.
=======
// > project-level nullable context to "enable" could result in many
// > warnings that a user is unable to fix. To support this scenario any syntax
// > tree that is determined to be generated will have its nullable state
// > implicitly set to "disable", regardless of the overall project state.
>>>>>>> 06102d77
//
// Source: https://github.com/dotnet/roslyn/blob/70e158ba6c2c99bd3c3fc0754af0dbf82a6d353d/docs/features/nullable-reference-types.md#generated-code

namespace MoreLinq
{
    using System;
    using System.Collections.Generic;

    partial class MoreEnumerable
    {<#
        const int max = 16;
        var overloads =
            Enumerable.Range(1, max)
                      .Zip(Enumerable.Repeat("elements", max).Prepend("element"), (c, n) => new
                      {
                          Count = c,
                          CountString = c.ToString(CultureInfo.InvariantCulture),
                          ElementNoun = n
                      });

        foreach (var e in overloads) { #>

        /// <summary>
        /// Returns the result of applying a function to a sequence of
        /// <#= e.CountString #> <#= e.ElementNoun #>.
        /// </summary>
        /// <remarks>
        /// This operator uses immediate execution and effectively buffers
        /// as many items of the source sequence as necessary.
        /// </remarks>
        /// <typeparam name="T">Type of element in the source sequence.</typeparam>
        /// <typeparam name="TResult">Type of the result.</typeparam>
        /// <param name="source">The sequence of items to fold.</param>
        /// <param name="folder">Function to apply to the elements in the sequence.</param>
        /// <returns>The folded value returned by <paramref name="folder"/>.</returns>
        /// <exception cref="ArgumentNullException">
        /// Either <paramref name="source"/> or <paramref name="folder"/> is <see langword="null"/>.
        /// </exception>
        /// <exception cref="InvalidOperationException"><paramref name="source"/> does not contain exactly <#= e.CountString #> <#= e.ElementNoun #>.</exception>

        public static TResult Fold<T, TResult>(this IEnumerable<T> source, Func<<#= string.Join(", ", Enumerable.Repeat("T", e.Count)) #>, TResult> folder)
        {
            if (source == null) throw new ArgumentNullException(nameof(source));
            if (folder == null) throw new ArgumentNullException(nameof(folder));

            var elements = source.Fold(<#= e.CountString #>);
            return folder(<#= string.Join(", ", from i in Enumerable.Range(0, e.Count)
                                                select FormattableString.Invariant($"elements[{i}]")) #>);
        }
<#      } #>
    }
}<|MERGE_RESOLUTION|>--- conflicted
+++ resolved
@@ -23,17 +23,10 @@
 #nullable enable // required for auto-generated sources (see below why)
 
 // > Older code generation strategies may not be nullable aware. Setting the
-<<<<<<< HEAD
-// > project-level nullable context to ""enable"" could result in many
-// > warnings that a user is unable to fix. To support this scenario any syntax
-// > tree that is determined to be generated will have its nullable state
-// > implicitly set to ""disable"", regardless of the overall project state.
-=======
 // > project-level nullable context to "enable" could result in many
 // > warnings that a user is unable to fix. To support this scenario any syntax
 // > tree that is determined to be generated will have its nullable state
 // > implicitly set to "disable", regardless of the overall project state.
->>>>>>> 06102d77
 //
 // Source: https://github.com/dotnet/roslyn/blob/70e158ba6c2c99bd3c3fc0754af0dbf82a6d353d/docs/features/nullable-reference-types.md#generated-code
 
