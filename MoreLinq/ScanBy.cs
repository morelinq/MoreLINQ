#region License and Terms
// MoreLINQ - Extensions to LINQ to Objects
// Copyright (c) 2019 Atif Aziz, Leandro F. Vieira (leandromoh). All rights reserved.
//
// Licensed under the Apache License, Version 2.0 (the "License");
// you may not use this file except in compliance with the License.
// You may obtain a copy of the License at
//
//     http://www.apache.org/licenses/LICENSE-2.0
//
// Unless required by applicable law or agreed to in writing, software
// distributed under the License is distributed on an "AS IS" BASIS,
// WITHOUT WARRANTIES OR CONDITIONS OF ANY KIND, either express or implied.
// See the License for the specific language governing permissions and
// limitations under the License.
#endregion

namespace MoreLinq
{
    using System;
    using System.Collections.Generic;

    static partial class MoreEnumerable
    {
        /// <summary>
        /// Applies an accumulator function over sequence element keys,
        /// returning the keys along with intermediate accumulator states.
        /// </summary>
        /// <typeparam name="TSource">Type of the elements of the source sequence.</typeparam>
        /// <typeparam name="TKey">The type of the key.</typeparam>
        /// <typeparam name="TState">Type of the state.</typeparam>
        /// <param name="source">The source sequence.</param>
        /// <param name="keySelector">
        /// A function that returns the key given an element.</param>
        /// <param name="seedSelector">
        /// A function to determine the initial value for the accumulator that is
        /// invoked once per key encountered.</param>
        /// <param name="accumulator">
        /// An accumulator function invoked for each element.</param>
        /// <returns>
        /// A sequence of keys paired with intermediate accumulator states.
        /// </returns>

        public static IEnumerable<KeyValuePair<TKey, TState>> ScanBy<TSource, TKey, TState>(
            this IEnumerable<TSource> source,
            Func<TSource, TKey> keySelector,
            Func<TKey, TState> seedSelector,
            Func<TState, TKey, TSource, TState> accumulator)
        {
            return source.ScanBy(keySelector, seedSelector, accumulator, null);
        }

        /// <summary>
        /// Applies an accumulator function over sequence element keys,
        /// returning the keys along with intermediate accumulator states. An
        /// additional parameter specifies the comparer to use to compare keys.
        /// </summary>
        /// <typeparam name="TSource">Type of the elements of the source sequence.</typeparam>
        /// <typeparam name="TKey">The type of the key.</typeparam>
        /// <typeparam name="TState">Type of the state.</typeparam>
        /// <param name="source">The source sequence.</param>
        /// <param name="keySelector">
        /// A function that returns the key given an element.</param>
        /// <param name="seedSelector">
        /// A function to determine the initial value for the accumulator that is
        /// invoked once per key encountered.</param>
        /// <param name="accumulator">
        /// An accumulator function invoked for each element.</param>
        /// <param name="comparer">The equality comparer to use to determine
        /// whether or not keys are equal. If <c>null</c>, the default equality
        /// comparer for <typeparamref name="TSource"/> is used.</param>
        /// <returns>
        /// A sequence of keys paired with intermediate accumulator states.
        /// </returns>

        public static IEnumerable<KeyValuePair<TKey, TState>> ScanBy<TSource, TKey, TState>(
            this IEnumerable<TSource> source,
            Func<TSource, TKey> keySelector,
            Func<TKey, TState> seedSelector,
            Func<TState, TKey, TSource, TState> accumulator,
            IEqualityComparer<TKey>? comparer)
        {
            if (source == null) throw new ArgumentNullException(nameof(source));
            if (keySelector == null) throw new ArgumentNullException(nameof(keySelector));
            if (seedSelector == null) throw new ArgumentNullException(nameof(seedSelector));
            if (accumulator == null) throw new ArgumentNullException(nameof(accumulator));

<<<<<<< HEAD
            return _(); IEnumerable<KeyValuePair<TKey, TState>> _()
            {
                var cmp = comparer ?? EqualityComparer<TKey>.Default;
=======
            return _(comparer ?? EqualityComparer<TKey>.Default);
>>>>>>> 13c8c835

            IEnumerable<KeyValuePair<TKey, TState>> _(IEqualityComparer<TKey> comparer)
            {
                var stateByKey = new Dictionary<TKey, TState>(comparer);
                var prevKey = (false, default(TKey));
                var nullKeyState = (false, default(TState));
                var state = default(TState);

                bool TryGetState(TKey key, out TState value)
                {
                    if (key == null)
                    {
                        switch (nullKeyState)
                        {
                            case (true, var v):
                                value = v;
                                return true;
                            case (false, _):
                                value = default!;
                                return false;
                        }
                    }

                    return stateByKey.TryGetValue(key, out value);
                }

                foreach (var item in source)
                {
                    var key = keySelector(item);

                    var haveState =
                        // key same as the previous? then re-use the state
                        prevKey is (true, var pk) && cmp.GetHashCode(pk) == cmp.GetHashCode(key) && cmp.Equals(pk, key)
                        // otherwise try & find state of the key
                        || TryGetState(key, out state);

                    if (!haveState)
                        state = seedSelector(key);

                    state = accumulator(state!, key, item);

                    if (key != null)
                        stateByKey[key] = state;
                    else
                        nullKeyState = (true, state);

                    yield return new KeyValuePair<TKey, TState>(key, state);

                    prevKey = (true, key);
                }
            }
        }
    }
}<|MERGE_RESOLUTION|>--- conflicted
+++ resolved
@@ -85,13 +85,7 @@
             if (seedSelector == null) throw new ArgumentNullException(nameof(seedSelector));
             if (accumulator == null) throw new ArgumentNullException(nameof(accumulator));
 
-<<<<<<< HEAD
-            return _(); IEnumerable<KeyValuePair<TKey, TState>> _()
-            {
-                var cmp = comparer ?? EqualityComparer<TKey>.Default;
-=======
             return _(comparer ?? EqualityComparer<TKey>.Default);
->>>>>>> 13c8c835
 
             IEnumerable<KeyValuePair<TKey, TState>> _(IEqualityComparer<TKey> comparer)
             {
