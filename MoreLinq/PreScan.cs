--- conflicted
+++ resolved
@@ -35,22 +35,12 @@
         /// This operator uses deferred execution and streams its result.
         /// </remarks>
         /// <example>
-<<<<<<< HEAD
-        /// <code>
+        /// <code><![CDATA[
         /// int[] values = { 1, 2, 3, 4 };
         /// var prescan = values.PreScan((a, b) => a + b, 0);
         /// var scan = values.Scan((a, b) => a + b);
         /// var result = values.ZipShortest(prescan, plus);
-        /// </code>
-=======
-        /// <code><![CDATA[
-        /// Func<int, int, int> plus = (a, b) => a + b;
-        /// int[] values = { 1, 2, 3, 4 };
-        /// IEnumerable<int> prescan = values.PreScan(plus, 0);
-        /// IEnumerable<int> scan = values.Scan(plus; a + b);
-        /// IEnumerable<int> result = values.ZipShortest(prescan, plus);
         /// ]]></code>
->>>>>>> 6de41217
         /// <c>prescan</c> will yield <c>{ 0, 1, 3, 6 }</c>, while <c>scan</c>
         /// and <c>result</c> will both yield <c>{ 1, 3, 6, 10 }</c>. This
         /// shows the relationship between the inclusive and exclusive prefix sum.
