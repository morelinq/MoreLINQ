--- conflicted
+++ resolved
@@ -1,4 +1,3 @@
-<<<<<<< HEAD
 #region License and Terms
 // MoreLINQ - Extensions to LINQ to Objects
 // Copyright (c) 2008 Jonathan Skeet. All rights reserved.
@@ -123,131 +122,4 @@
             }
         }
     }
-}
-=======
-#region License and Terms
-// MoreLINQ - Extensions to LINQ to Objects
-// Copyright (c) 2008 Jonathan Skeet. All rights reserved.
-// 
-// Licensed under the Apache License, Version 2.0 (the "License");
-// you may not use this file except in compliance with the License.
-// You may obtain a copy of the License at
-// 
-//     http://www.apache.org/licenses/LICENSE-2.0
-// 
-// Unless required by applicable law or agreed to in writing, software
-// distributed under the License is distributed on an "AS IS" BASIS,
-// WITHOUT WARRANTIES OR CONDITIONS OF ANY KIND, either express or implied.
-// See the License for the specific language governing permissions and
-// limitations under the License.
-#endregion
-
-namespace MoreLinq
-{
-    using System;
-    using System.Collections.Generic;
-    using System.Linq;
-
-    static partial class MoreEnumerable
-    {
-        /// <summary>
-        /// Peforms a scan (inclusive prefix sum) on a sequence of elements.
-        /// </summary>
-        /// <remarks>
-        /// An inclusive prefix sum returns an equal-length sequence where the
-        /// N-th element is the sum of the first N input elements. More
-        /// generally, the scan allows any commutative binary operation, not
-        /// just a sum.
-        /// The exclusive version of Scan is <see cref="PreScan{TSource}"/>.
-        /// This operator uses deferred execution and streams its result.
-        /// </remarks>
-        /// <example>
-        /// <code>
-        /// Func&lt;int, int, int&gt; plus = (a, b) =&gt; a + b;
-        /// int[] values = { 1, 2, 3, 4 };
-        /// IEnumerable&lt;int&gt; prescan = values.PreScan(plus, 0);
-        /// IEnumerable&lt;int&gt; scan = values.Scan(plus; a + b);
-        /// IEnumerable&lt;int&gt; result = values.Zip(prescan, plus);
-        /// </code>
-        /// <c>prescan</c> will yield <c>{ 0, 1, 3, 6 }</c>, while <c>scan</c>
-        /// and <c>result</c> will both yield <c>{ 1, 3, 6, 10 }</c>. This
-        /// shows the relationship between the inclusive and exclusive prefix sum.
-        /// </example>
-        /// <typeparam name="TSource">Type of elements in source sequence</typeparam>
-        /// <param name="source">Source sequence</param>
-        /// <param name="transformation">Transformation operation</param>
-        /// <returns>The scanned sequence</returns>
-        /// <exception cref="System.InvalidOperationException">If <paramref name="source"/> is empty.</exception>
-        
-        public static IEnumerable<TSource> Scan<TSource>(this IEnumerable<TSource> source,
-            Func<TSource, TSource, TSource> transformation)
-        {
-            if (source == null) throw new ArgumentNullException("source");
-            if (transformation == null) throw new ArgumentNullException("transformation");
-            return ScanImpl(source, transformation);
-        }
-
-        private static IEnumerable<T> ScanImpl<T>(IEnumerable<T> source, Func<T, T, T> f)
-        {
-            using (var i = source.GetEnumerator())
-            {
-                if (!i.MoveNext())
-                    throw new InvalidOperationException("Sequence contains no elements.");
-
-                var aggregator = i.Current;
-
-                while (i.MoveNext())
-                {
-                    yield return aggregator;
-                    aggregator = f(aggregator, i.Current);
-                }
-                yield return aggregator;
-            }
-        }
-
-        /// <summary>
-        /// Like <see cref="Enumerable.Aggregate{TSource}"/> except returns 
-        /// the sequence of intermediate results as well as the final one. 
-        /// An additional parameter specifies a seed.
-        /// </summary>
-        /// <remarks>
-        /// This operator uses deferred execution and streams its result.
-        /// </remarks>
-        /// <example>
-        /// <code>
-        /// var result = Enumerable.Range(1, 5).Scan(0, (a, b) =&gt; a + b);
-        /// </code>
-        /// When iterated, <c>result</c> will yield <c>{ 0, 1, 3, 6, 10, 15 }</c>.
-        /// </example>
-        /// <typeparam name="TSource">Type of elements in source sequence</typeparam>
-        /// <typeparam name="TState">Type of state</typeparam>
-        /// <param name="source">Source sequence</param>
-        /// <param name="seed">Initial state to seed</param>
-        /// <param name="transformation">Transformation operation</param>
-        /// <returns>The scanned sequence</returns>
-        
-        public static IEnumerable<TState> Scan<TSource, TState>(this IEnumerable<TSource> source,
-            TState seed, Func<TState, TSource, TState> transformation)
-        {
-            if (source == null) throw new ArgumentNullException("source");
-            if (transformation == null) throw new ArgumentNullException("transformation");
-            return ScanImpl(source, seed, transformation);
-        }
-
-        private static IEnumerable<TState> ScanImpl<T, TState>(IEnumerable<T> source, TState seed, Func<TState, T, TState> f)
-        {
-            using (var i = source.GetEnumerator())
-            {
-                var aggregator = seed;
-
-                while (i.MoveNext())
-                {
-                    yield return aggregator;
-                    aggregator = f(aggregator, i.Current);
-                }
-                yield return aggregator;
-            }
-        }
-    }
-}
->>>>>>> d69465df
+}