#region License and Terms
// MoreLINQ - Extensions to LINQ to Objects
// Copyright (c) 2009 Konrad Rudolph. All rights reserved.
// 
// Licensed under the Apache License, Version 2.0 (the "License");
// you may not use this file except in compliance with the License.
// You may obtain a copy of the License at
// 
//     http://www.apache.org/licenses/LICENSE-2.0
// 
// Unless required by applicable law or agreed to in writing, software
// distributed under the License is distributed on an "AS IS" BASIS,
// WITHOUT WARRANTIES OR CONDITIONS OF ANY KIND, either express or implied.
// See the License for the specific language governing permissions and
// limitations under the License.
#endregion

namespace MoreLinq
{
    using System;
    using System.Collections.Generic;
    using System.Linq;

    static partial class MoreEnumerable
    {
        /// <summary>
        /// Peforms a scan (inclusive prefix sum) on a sequence of elements.
        /// </summary>
        /// <remarks>
        /// An inclusive prefix sum returns an equal-length sequence where the
        /// N-th element is the sum of the first N input elements. More
        /// generally, the scan allows any commutative binary operation, not
        /// just a sum.
        /// The exclusive version of Scan is <see cref="MoreEnumerable.PreScan{TSource}"/>.
        /// This operator uses deferred execution and streams its result.
        /// </remarks>
        /// <example>
        /// <code>
        /// Func&lt;int, int, int&gt; plus = (a, b) =&gt; a + b;
        /// int[] values = { 1, 2, 3, 4 };
        /// IEnumerable&lt;int&gt; prescan = values.PreScan(plus, 0);
        /// IEnumerable&lt;int&gt; scan = values.Scan(plus; a + b);
        /// IEnumerable&lt;int&gt; result = values.ZipShortest(prescan, plus);
        /// </code>
        /// <c>prescan</c> will yield <c>{ 0, 1, 3, 6 }</c>, while <c>scan</c>
        /// and <c>result</c> will both yield <c>{ 1, 3, 6, 10 }</c>. This
        /// shows the relationship between the inclusive and exclusive prefix sum.
        /// </example>
        /// <typeparam name="TSource">Type of elements in source sequence</typeparam>
        /// <param name="source">Source sequence</param>
        /// <param name="transformation">Transformation operation</param>
        /// <returns>The scanned sequence</returns>
<<<<<<< HEAD
        /// <exception cref="System.InvalidOperationException">If <paramref name="source"/> is empty.</exception>

=======
        
>>>>>>> 65ed7a54
        public static IEnumerable<TSource> Scan<TSource>(this IEnumerable<TSource> source,
            Func<TSource, TSource, TSource> transformation)
        {
            if (source == null) throw new ArgumentNullException(nameof(source));
            if (transformation == null) throw new ArgumentNullException(nameof(transformation));
            return _(); IEnumerable<TSource> _()
            {
                using (var i = source.GetEnumerator())
                {
                    if (!i.MoveNext())
                        yield break;

                    var aggregator = i.Current;

                    while (i.MoveNext())
                    {
                        yield return aggregator;
                        aggregator = transformation(aggregator, i.Current);
                    }
                    yield return aggregator;
                }
            }
        }

        /// <summary>
        /// Like <see cref="Enumerable.Aggregate{TSource}"/> except returns 
        /// the sequence of intermediate results as well as the final one. 
        /// An additional parameter specifies a seed.
        /// </summary>
        /// <remarks>
        /// This operator uses deferred execution and streams its result.
        /// </remarks>
        /// <example>
        /// <code>
        /// var result = Enumerable.Range(1, 5).Scan(0, (a, b) =&gt; a + b);
        /// </code>
        /// When iterated, <c>result</c> will yield <c>{ 0, 1, 3, 6, 10, 15 }</c>.
        /// </example>
        /// <typeparam name="TSource">Type of elements in source sequence</typeparam>
        /// <typeparam name="TState">Type of state</typeparam>
        /// <param name="source">Source sequence</param>
        /// <param name="seed">Initial state to seed</param>
        /// <param name="transformation">Transformation operation</param>
        /// <returns>The scanned sequence</returns>
        
        public static IEnumerable<TState> Scan<TSource, TState>(this IEnumerable<TSource> source,
            TState seed, Func<TState, TSource, TState> transformation)
        {
            if (source == null) throw new ArgumentNullException(nameof(source));
            if (transformation == null) throw new ArgumentNullException(nameof(transformation));

            return _(); IEnumerable<TState> _()
            {
                using (var i = source.GetEnumerator())
                {
                    var aggregator = seed;

                    while (i.MoveNext())
                    {
                        yield return aggregator;
                        aggregator = transformation(aggregator, i.Current);
                    }
                    yield return aggregator;
                }
            }
        }
    }
}<|MERGE_RESOLUTION|>--- conflicted
+++ resolved
@@ -50,12 +50,7 @@
         /// <param name="source">Source sequence</param>
         /// <param name="transformation">Transformation operation</param>
         /// <returns>The scanned sequence</returns>
-<<<<<<< HEAD
-        /// <exception cref="System.InvalidOperationException">If <paramref name="source"/> is empty.</exception>
 
-=======
-        
->>>>>>> 65ed7a54
         public static IEnumerable<TSource> Scan<TSource>(this IEnumerable<TSource> source,
             Func<TSource, TSource, TSource> transformation)
         {
