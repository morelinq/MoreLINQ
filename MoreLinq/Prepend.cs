--- conflicted
+++ resolved
@@ -36,13 +36,8 @@
         /// </remarks>
         /// <code><![CDATA[
         /// int[] numbers = { 1, 2, 3 };
-<<<<<<< HEAD
         /// var result = numbers.Prepend(0);
-        /// </code>
-=======
-        /// IEnumerable<int> result = numbers.Prepend(0);
         /// ]]></code>
->>>>>>> 6de41217
         /// The <c>result</c> variable, when iterated over, will yield
         /// 0, 1, 2 and 3, in turn.
 
