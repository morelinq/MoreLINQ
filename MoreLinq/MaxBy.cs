--- conflicted
+++ resolved
@@ -212,13 +212,8 @@
             if (source == null) throw new ArgumentNullException(nameof(source));
             if (selector == null) throw new ArgumentNullException(nameof(selector));
 
-<<<<<<< HEAD
-            var cmp = comparer ?? Comparer<TKey>.Default;
-            return new ExtremaEnumerable<TSource, TKey>(source, selector, (x, y) => cmp.Compare(x, y));
-=======
             comparer ??= Comparer<TKey>.Default;
             return new ExtremaEnumerable<TSource, TKey>(source, selector, (x, y) => comparer.Compare(x, y));
->>>>>>> 13c8c835
         }
 
         sealed class ExtremaEnumerable<T, TKey> : IExtremaEnumerable<T>
