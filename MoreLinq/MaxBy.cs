--- conflicted
+++ resolved
@@ -48,11 +48,7 @@
         }
 
         /// <summary>
-<<<<<<< HEAD
         /// Returns the maximal elements of the given sequence, based on
-=======
-        /// Returns the maximal element of the given sequence, based on
->>>>>>> 90b71afa
         /// the given projection and the specified comparer for projected values.
         /// </summary>
         /// <remarks>
@@ -69,11 +65,7 @@
         /// or <paramref name="comparer"/> is null</exception>
         /// <exception cref="InvalidOperationException"><paramref name="source"/> is empty</exception>
 
-<<<<<<< HEAD
         public static IEnumerable<TSource> MaxBy<TSource, TKey>(this IEnumerable<TSource> source,
-=======
-        public static TSource MaxBy<TSource, TKey>(this IEnumerable<TSource> source,
->>>>>>> 90b71afa
             Func<TSource, TKey> selector, IComparer<TKey> comparer)
         {
             if (source == null) throw new ArgumentNullException(nameof(source));
