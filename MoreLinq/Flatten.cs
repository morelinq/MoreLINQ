#region License and Terms
// MoreLINQ - Extensions to LINQ to Objects
// Copyright (c) 2017 Leandro F. Vieira (leandromoh). All rights reserved.
//
// Licensed under the Apache License, Version 2.0 (the "License");
// you may not use this file except in compliance with the License.
// You may obtain a copy of the License at
//
//     http://www.apache.org/licenses/LICENSE-2.0
//
// Unless required by applicable law or agreed to in writing, software
// distributed under the License is distributed on an "AS IS" BASIS,
// WITHOUT WARRANTIES OR CONDITIONS OF ANY KIND, either express or implied.
// See the License for the specific language governing permissions and
// limitations under the License.
#endregion

namespace MoreLinq
{
    using System;
    using System.Linq;
    using System.Collections;
    using System.Collections.Generic;

    static partial class MoreEnumerable
    {
        /// <summary>
        /// Flattens a sequence containing arbitrarily-nested sequences.
        /// </summary>
        /// <param name="source">The sequence that will be flattened.</param>
        /// <returns>
        /// A sequence that contains the elements of <paramref name="source"/>
        /// and all nested sequences (except strings).
        /// </returns>
        /// <exception cref="ArgumentNullException"><paramref name="source"/> is null.</exception>

        public static IEnumerable<object> Flatten(this IEnumerable source) =>
            Flatten(source, obj => !(obj is string));

        /// <summary>
        /// Flattens a sequence containing arbitrarily-nested sequences. An
        /// additional parameter specifies a predicate function used to
        /// determine whether a nested <see cref="IEnumerable"/> should be
        /// flattened or not.
        /// </summary>
        /// <param name="source">The sequence that will be flattened.</param>
        /// <param name="predicate">
        /// A function that receives each element that implements
        /// <see cref="IEnumerable"/> and indicates if its elements should be
        /// recursively flattened into the resulting sequence.
        /// </param>
        /// <returns>
        /// A sequence that contains the elements of <paramref name="source"/>
        /// and all nested sequences for which the predicate function
        /// returned <c>true</c>.
        /// </returns>
        /// <exception cref="ArgumentNullException">
        /// <paramref name="source"/> is <c>null</c>.</exception>
        /// <exception cref="ArgumentNullException">
        /// <paramref name="predicate"/> is <c>null</c>.</exception>

        public static IEnumerable<object> Flatten(this IEnumerable source, Func<IEnumerable, bool> predicate)
        {
            if (predicate == null) throw new ArgumentNullException(nameof(predicate));

            return Flatten(source, obj => obj is IEnumerable inner && predicate(inner) ? inner : null);
        }

        /// <summary>
        /// Flattens a sequence containing arbitrarily-nested sequences. An
<<<<<<< HEAD
        /// additional parameter specifies a selector function used to
        /// flattening via property.
        /// </summary>
        /// <param name="source">The sequence that will be flattened.</param>
        /// <param name="selector">
        /// A function that receives each element of the sequence and allow
        /// flattening via property. If the selector function returns <c>null</c>
        /// the value is skipped and the original element is returned.
        /// </param>
        /// <returns>
        /// A sequence that contains the elements of <paramref name="source"/>
        /// and all nested sequences that selector function projected.
        /// </returns>
        /// <exception cref="ArgumentNullException"><paramref name="source"/> is null.</exception>
        /// <exception cref="ArgumentNullException"><paramref name="selector"/> is null.</exception>
=======
        /// additional parameter specifies a function that projects an inner
        /// sequence via a propert of an object.
        /// </summary>
        /// <param name="source">The sequence that will be flattened.</param>
        /// <param name="selector">
        /// A function that receives each element of the sequence as an object
        /// and projects an inner sequence to be flattened. If the function
        /// returns <c>null</c> then the object argument is considered a leaf
        /// of the flattening process.
        /// </param>
        /// <returns>
        /// A sequence that contains the elements of <paramref name="source"/>
        /// and all nested sequences projected via the
        /// <paramref name="selector"/> function.
        /// </returns>
        /// <exception cref="ArgumentNullException">
        /// <paramref name="source"/> is <c>null</c>.</exception>
        /// <exception cref="ArgumentNullException">
        /// <paramref name="selector"/> is <c>null</c>.</exception>
>>>>>>> 247823f0

        public static IEnumerable<object> Flatten(this IEnumerable source, Func<object, IEnumerable> selector)
        {
            if (source == null) throw new ArgumentNullException(nameof(source));
            if (selector == null) throw new ArgumentNullException(nameof(selector));

            return _(); IEnumerable<object> _()
            {
                var e = source.GetEnumerator();
                var stack = new Stack<IEnumerator>();

                stack.Push(e);

                try
                {
                    while (stack.Any())
                    {
                        e = stack.Pop();

                        reloop:

                        while (e.MoveNext())
                        {
                            if (selector(e.Current) is IEnumerable inner)
                            {
                                stack.Push(e);
                                e = inner.GetEnumerator();
                                goto reloop;
                            }
                            else
                            {
                                yield return e.Current;
                            }
                        }

                        (e as IDisposable)?.Dispose();
                    }
                }
                finally
                {
                    (e as IDisposable)?.Dispose();
                    foreach (var se in stack)
                        (se as IDisposable)?.Dispose();
                }
            }
        }
    }
}<|MERGE_RESOLUTION|>--- conflicted
+++ resolved
@@ -68,23 +68,6 @@
 
         /// <summary>
         /// Flattens a sequence containing arbitrarily-nested sequences. An
-<<<<<<< HEAD
-        /// additional parameter specifies a selector function used to
-        /// flattening via property.
-        /// </summary>
-        /// <param name="source">The sequence that will be flattened.</param>
-        /// <param name="selector">
-        /// A function that receives each element of the sequence and allow
-        /// flattening via property. If the selector function returns <c>null</c>
-        /// the value is skipped and the original element is returned.
-        /// </param>
-        /// <returns>
-        /// A sequence that contains the elements of <paramref name="source"/>
-        /// and all nested sequences that selector function projected.
-        /// </returns>
-        /// <exception cref="ArgumentNullException"><paramref name="source"/> is null.</exception>
-        /// <exception cref="ArgumentNullException"><paramref name="selector"/> is null.</exception>
-=======
         /// additional parameter specifies a function that projects an inner
         /// sequence via a propert of an object.
         /// </summary>
@@ -104,7 +87,6 @@
         /// <paramref name="source"/> is <c>null</c>.</exception>
         /// <exception cref="ArgumentNullException">
         /// <paramref name="selector"/> is <c>null</c>.</exception>
->>>>>>> 247823f0
 
         public static IEnumerable<object> Flatten(this IEnumerable source, Func<object, IEnumerable> selector)
         {
