--- conflicted
+++ resolved
@@ -42,21 +42,5 @@
                 ? node.Concat(tail)
                 : PendNode<T>.WithSource(head).Concat(tail);
         }
-<<<<<<< HEAD
-
-        /// <summary>
-        /// Returns a sequence consisting of the head elements and the given tail element.
-        /// </summary>
-        /// <typeparam name="T">Type of sequence</typeparam>
-        /// <param name="head">All elements of the head. Must not be null.</param>
-        /// <param name="tail">Tail element of the new sequence.</param>
-        /// <returns>A sequence consisting of the head elements and the given tail element.</returns>
-        /// <remarks>This operator uses deferred execution and streams its results.</remarks>
-
-        [Obsolete("Use " + nameof(Append) + " instead.")]
-        public static IEnumerable<T> Concat<T>(this IEnumerable<T> head, T tail) =>
-            Append(head, tail);
-=======
->>>>>>> 8db4bef2
     }
 }