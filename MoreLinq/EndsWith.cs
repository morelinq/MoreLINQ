--- conflicted
+++ resolved
@@ -82,14 +82,8 @@
 
             bool Impl(IEnumerable<T> snd, int count, IEqualityComparer<T> cmp)
             {
-<<<<<<< HEAD
-                using (var firstIter = first.TakeLast(count).GetEnumerator())
-                    return snd.All(item => firstIter.MoveNext()
-                                        && cmp.Equals(firstIter.Current, item));
-=======
                 using var firstIter = first.TakeLast(count).GetEnumerator();
                 return snd.All(item => firstIter.MoveNext() && comparer.Equals(firstIter.Current, item));
->>>>>>> 13c8c835
             }
         }
     }
