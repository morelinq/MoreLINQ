#region License and Terms
// MoreLINQ - Extensions to LINQ to Objects
// Copyright (c) 2008 Jonathan Skeet. All rights reserved.
//
// Licensed under the Apache License, Version 2.0 (the "License");
// you may not use this file except in compliance with the License.
// You may obtain a copy of the License at
//
//     http://www.apache.org/licenses/LICENSE-2.0
//
// Unless required by applicable law or agreed to in writing, software
// distributed under the License is distributed on an "AS IS" BASIS,
// WITHOUT WARRANTIES OR CONDITIONS OF ANY KIND, either express or implied.
// See the License for the specific language governing permissions and
// limitations under the License.
#endregion

namespace MoreLinq
{
    using System;
    using System.Collections.Generic;

    static partial class MoreEnumerable
    {
        /// <summary>
        /// Returns the minimal elements of the given sequence, based on
        /// the given projection.
        /// </summary>
        /// <remarks>
        /// This overload uses the default comparer for the projected type.
        /// This operator uses deferred execution. The results are evaluated
        /// and cached on first use to returned sequence.
        /// </remarks>
        /// <typeparam name="TSource">Type of the source sequence</typeparam>
        /// <typeparam name="TKey">Type of the projected element</typeparam>
        /// <param name="source">Source sequence</param>
        /// <param name="selector">Selector to use to pick the results to compare</param>
        /// <returns>The minimal element, according to the projection.</returns>
        /// <exception cref="ArgumentNullException"><paramref name="source"/> or <paramref name="selector"/> is null</exception>

        public static IExtremaEnumerable<TSource> MinBy<TSource, TKey>(this IEnumerable<TSource> source,
            Func<TSource, TKey> selector)
        {
            return source.MinBy(selector, null);
        }

        /// <summary>
        /// Returns the minimal elements of the given sequence, based on
        /// the given projection and the specified comparer for projected values.
        /// </summary>
        /// <remarks>
        /// This operator uses deferred execution. The results are evaluated
        /// and cached on first use to returned sequence.
        /// </remarks>
        /// <typeparam name="TSource">Type of the source sequence</typeparam>
        /// <typeparam name="TKey">Type of the projected element</typeparam>
        /// <param name="source">Source sequence</param>
        /// <param name="selector">Selector to use to pick the results to compare</param>
        /// <param name="comparer">Comparer to use to compare projected values</param>
        /// <returns>The minimal element, according to the projection.</returns>
        /// <exception cref="ArgumentNullException"><paramref name="source"/>, <paramref name="selector"/>
        /// or <paramref name="comparer"/> is null</exception>

        public static IExtremaEnumerable<TSource> MinBy<TSource, TKey>(this IEnumerable<TSource> source,
            Func<TSource, TKey> selector, IComparer<TKey>? comparer)
        {
            if (source == null) throw new ArgumentNullException(nameof(source));
            if (selector == null) throw new ArgumentNullException(nameof(selector));

<<<<<<< HEAD
            var cmp = comparer ?? Comparer<TKey>.Default;
            return new ExtremaEnumerable<TSource, TKey>(source, selector, (x, y) => -Math.Sign(cmp.Compare(x, y)));
=======
            comparer ??= Comparer<TKey>.Default;
            return new ExtremaEnumerable<TSource, TKey>(source, selector, (x, y) => -Math.Sign(comparer.Compare(x, y)));
>>>>>>> 13c8c835
        }
    }
}<|MERGE_RESOLUTION|>--- conflicted
+++ resolved
@@ -67,13 +67,8 @@
             if (source == null) throw new ArgumentNullException(nameof(source));
             if (selector == null) throw new ArgumentNullException(nameof(selector));
 
-<<<<<<< HEAD
-            var cmp = comparer ?? Comparer<TKey>.Default;
-            return new ExtremaEnumerable<TSource, TKey>(source, selector, (x, y) => -Math.Sign(cmp.Compare(x, y)));
-=======
             comparer ??= Comparer<TKey>.Default;
             return new ExtremaEnumerable<TSource, TKey>(source, selector, (x, y) => -Math.Sign(comparer.Compare(x, y)));
->>>>>>> 13c8c835
         }
     }
 }