#region License and Terms
// MoreLINQ - Extensions to LINQ to Objects
// Copyright (c) 2008 Jonathan Skeet. All rights reserved.
//
// Licensed under the Apache License, Version 2.0 (the "License");
// you may not use this file except in compliance with the License.
// You may obtain a copy of the License at
//
//     http://www.apache.org/licenses/LICENSE-2.0
//
// Unless required by applicable law or agreed to in writing, software
// distributed under the License is distributed on an "AS IS" BASIS,
// WITHOUT WARRANTIES OR CONDITIONS OF ANY KIND, either express or implied.
// See the License for the specific language governing permissions and
// limitations under the License.
#endregion

namespace MoreLinq
{
    using System;
    using System.Collections.Generic;

    static partial class MoreEnumerable
    {
        /// <summary>
        /// Returns the minimal elements of the given sequence, based on
        /// the given projection.
        /// </summary>
        /// <remarks>
        /// This overload uses the default comparer for the projected type.
        /// This operator uses deferred execution. The results are evaluated
        /// and cached on first use to returned sequence.
        /// </remarks>
        /// <typeparam name="TSource">Type of the source sequence</typeparam>
        /// <typeparam name="TKey">Type of the projected element</typeparam>
        /// <param name="source">Source sequence</param>
        /// <param name="selector">Selector to use to pick the results to compare</param>
        /// <returns>The minimal element, according to the projection.</returns>
        /// <exception cref="ArgumentNullException"><paramref name="source"/> or <paramref name="selector"/> is null</exception>
        /// <exception cref="InvalidOperationException"><paramref name="source"/> is empty</exception>

<<<<<<< HEAD
        public static IEnumerable<TSource> MinBy<TSource, TKey>(this IEnumerable<TSource> source,
=======
        public static TSource MinBy<TSource, TKey>(this IEnumerable<TSource> source,
>>>>>>> 90b71afa
            Func<TSource, TKey> selector)
        {
            return source.MinBy(selector, null);
        }

        /// <summary>
        /// Returns the minimal elements of the given sequence, based on
        /// the given projection and the specified comparer for projected values.
        /// </summary>
        /// <remarks>
        /// This operator uses deferred execution. The results are evaluated
        /// and cached on first use to returned sequence.
        /// </remarks>
        /// <typeparam name="TSource">Type of the source sequence</typeparam>
        /// <typeparam name="TKey">Type of the projected element</typeparam>
        /// <param name="source">Source sequence</param>
        /// <param name="selector">Selector to use to pick the results to compare</param>
        /// <param name="comparer">Comparer to use to compare projected values</param>
        /// <returns>The minimal element, according to the projection.</returns>
        /// <exception cref="ArgumentNullException"><paramref name="source"/>, <paramref name="selector"/>
        /// or <paramref name="comparer"/> is null</exception>
        /// <exception cref="InvalidOperationException"><paramref name="source"/> is empty</exception>

        public static IEnumerable<TSource> MinBy<TSource, TKey>(this IEnumerable<TSource> source,
            Func<TSource, TKey> selector, IComparer<TKey> comparer)
        {
            if (source == null) throw new ArgumentNullException(nameof(source));
            if (selector == null) throw new ArgumentNullException(nameof(selector));

            comparer = comparer ?? Comparer<TKey>.Default;
            return ExtremaBy(source, selector, (x, y) => -Math.Sign(comparer.Compare(x, y)));
        }
    }
}<|MERGE_RESOLUTION|>--- conflicted
+++ resolved
@@ -39,11 +39,7 @@
         /// <exception cref="ArgumentNullException"><paramref name="source"/> or <paramref name="selector"/> is null</exception>
         /// <exception cref="InvalidOperationException"><paramref name="source"/> is empty</exception>
 
-<<<<<<< HEAD
         public static IEnumerable<TSource> MinBy<TSource, TKey>(this IEnumerable<TSource> source,
-=======
-        public static TSource MinBy<TSource, TKey>(this IEnumerable<TSource> source,
->>>>>>> 90b71afa
             Func<TSource, TKey> selector)
         {
             return source.MinBy(selector, null);
