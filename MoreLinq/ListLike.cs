--- conflicted
+++ resolved
@@ -29,28 +29,10 @@
 
     struct ListLike<T> // TODO Can be readonly when using C# 7.2
     {
-        readonly IList<T> _l;
-        readonly IReadOnlyList<T> _r;
+        readonly IList<T>? _l;
+        readonly IReadOnlyList<T>? _r;
 
-<<<<<<< HEAD
         public ListLike(IList<T> list)
-=======
-    static class ListLike
-    {
-        public static IListLike<T> ToListLike<T>(this IEnumerable<T> source)
-            => source.TryAsListLike() ?? new List<T>(source.ToList());
-
-        public static IListLike<T>? TryAsListLike<T>(this IEnumerable<T> source) =>
-            source switch
-            {
-                null => throw new ArgumentNullException(nameof(source)),
-                IList<T> list => new List<T>(list),
-                IReadOnlyList<T> list => new ReadOnlyList<T>(list),
-                _ => null
-            };
-
-        sealed class List<T> : IListLike<T>
->>>>>>> d587f734
         {
             _l = list ?? throw new ArgumentNullException(nameof(list));
             _r = null;
@@ -62,13 +44,26 @@
             _r = list ?? throw new ArgumentNullException(nameof(list));
         }
 
-        public int Count => _l?.Count ?? _r.Count;
-        public T this[int index] => _l != null ? _l[index] : _r[index];
+        public int Count => _l?.Count ?? _r!.Count;
+        public T this[int index] => _l != null ? _l[index] : _r![index];
     }
 
     static class ListLike
     {
+        public static ListLike<T> AsListLike<T>(this List<T> list) => new ListLike<T>((IList<T>)list);
         public static ListLike<T> AsListLike<T>(this IList<T> list) => new ListLike<T>(list);
         public static ListLike<T> AsListLike<T>(this IReadOnlyList<T> list) => new ListLike<T>(list);
+
+        public static ListLike<T> ToListLike<T>(this IEnumerable<T> source)
+            => source.TryAsListLike() ?? source.ToList().AsListLike();
+
+        public static ListLike<T>? TryAsListLike<T>(this IEnumerable<T> source) =>
+            source switch
+            {
+                null => throw new ArgumentNullException(nameof(source)),
+                IList<T> list => list.AsListLike(),
+                IReadOnlyList<T> list => list.AsListLike(),
+                _ => null
+            };
     }
 }