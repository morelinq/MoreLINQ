--- conflicted
+++ resolved
@@ -36,14 +36,7 @@
         public static IListLike<T> ToListLike<T>(this IEnumerable<T> source)
             => source.TryAsListLike() ?? new List<T>(source.ToList());
 
-<<<<<<< HEAD
-        public static IListLike<T>? TryAsListLike<T>(this IEnumerable<T> source)
-            => source is null ? throw new ArgumentNullException(nameof(source))
-             : source is IList<T> list ? new List<T>(list)
-             : source is IReadOnlyList<T> readOnlyList ? new ReadOnlyList<T>(readOnlyList)
-             : (IListLike<T>?) null;
-=======
-        public static IListLike<T> TryAsListLike<T>(this IEnumerable<T> source) =>
+        public static IListLike<T>? TryAsListLike<T>(this IEnumerable<T> source) =>
             source switch
             {
                 null => throw new ArgumentNullException(nameof(source)),
@@ -51,7 +44,6 @@
                 IReadOnlyList<T> list => new ReadOnlyList<T>(list),
                 _ => null
             };
->>>>>>> 8b8cac23
 
         sealed class List<T> : IListLike<T>
         {
