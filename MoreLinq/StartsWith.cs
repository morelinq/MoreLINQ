#region License and Terms
// MoreLINQ - Extensions to LINQ to Objects
// Copyright (c) 2016 Andreas Gullberg Larsen. All rights reserved.
//
// Licensed under the Apache License, Version 2.0 (the "License");
// you may not use this file except in compliance with the License.
// You may obtain a copy of the License at
//
//     http://www.apache.org/licenses/LICENSE-2.0
//
// Unless required by applicable law or agreed to in writing, software
// distributed under the License is distributed on an "AS IS" BASIS,
// WITHOUT WARRANTIES OR CONDITIONS OF ANY KIND, either express or implied.
// See the License for the specific language governing permissions and
// limitations under the License.
#endregion

namespace MoreLinq
{
    using System;
    using System.Collections.Generic;
    using System.Linq;

    static partial class MoreEnumerable
    {
        /// <summary>
        /// Determines whether the beginning of the first sequence is
        /// equivalent to the second sequence, using the default equality
        /// comparer.
        /// </summary>
        /// <typeparam name="T">Type of elements.</typeparam>
        /// <param name="first">The sequence to check.</param>
        /// <param name="second">The sequence to compare to.</param>
        /// <returns>
        /// <c>true</c> if <paramref name="first" /> begins with elements
        /// equivalent to <paramref name="second" />.
        /// </returns>
        /// <remarks>
        /// This is the <see cref="IEnumerable{T}" /> equivalent of
        /// <see cref="string.StartsWith(string)" /> and it calls
        /// <see cref="IEqualityComparer{T}.Equals(T,T)" /> using
        /// <see cref="EqualityComparer{T}.Default"/> on pairs of elements at
        /// the same index.
        /// </remarks>

        public static bool StartsWith<T>(this IEnumerable<T> first, IEnumerable<T> second)
        {
            return StartsWith(first, second, null);
        }

        /// <summary>
        /// Determines whether the beginning of the first sequence is
        /// equivalent to the second sequence, using the specified element
        /// equality comparer.
        /// </summary>
        /// <typeparam name="T">Type of elements.</typeparam>
        /// <param name="first">The sequence to check.</param>
        /// <param name="second">The sequence to compare to.</param>
        /// <param name="comparer">Equality comparer to use.</param>
        /// <returns>
        /// <c>true</c> if <paramref name="first" /> begins with elements
        /// equivalent to <paramref name="second" />.
        /// </returns>
        /// <remarks>
        /// This is the <see cref="IEnumerable{T}" /> equivalent of
        /// <see cref="string.StartsWith(string)" /> and
        /// it calls <see cref="IEqualityComparer{T}.Equals(T,T)" /> on pairs
        /// of elements at the same index.
        /// </remarks>

        public static bool StartsWith<T>(this IEnumerable<T> first, IEnumerable<T> second, IEqualityComparer<T>? comparer)
        {
            if (first == null) throw new ArgumentNullException(nameof(first));
            if (second == null) throw new ArgumentNullException(nameof(second));

            if (first.TryGetCollectionCount() is int firstCount &&
                second.TryGetCollectionCount() is int secondCount &&
                secondCount > firstCount)
            {
                return false;
            }

<<<<<<< HEAD
            var cmp = comparer ?? EqualityComparer<T>.Default;

            using (var firstIter = first.GetEnumerator())
            {
                return second.All(item => firstIter.MoveNext() && cmp.Equals(firstIter.Current, item));
            }
=======
            comparer ??= EqualityComparer<T>.Default;

            using var firstIter = first.GetEnumerator();
            return second.All(item => firstIter.MoveNext() && comparer.Equals(firstIter.Current, item));
>>>>>>> 13c8c835
        }
    }
}<|MERGE_RESOLUTION|>--- conflicted
+++ resolved
@@ -80,19 +80,10 @@
                 return false;
             }
 
-<<<<<<< HEAD
-            var cmp = comparer ?? EqualityComparer<T>.Default;
-
-            using (var firstIter = first.GetEnumerator())
-            {
-                return second.All(item => firstIter.MoveNext() && cmp.Equals(firstIter.Current, item));
-            }
-=======
             comparer ??= EqualityComparer<T>.Default;
 
             using var firstIter = first.GetEnumerator();
             return second.All(item => firstIter.MoveNext() && comparer.Equals(firstIter.Current, item));
->>>>>>> 13c8c835
         }
     }
 }