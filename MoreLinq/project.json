{
  "name": "morelinq",
  "title": "MoreLINQ",
<<<<<<< HEAD
  "description": "This project enhances LINQ to Objects with the following methods: Acquire, Assert, AssertCount, AtLeast, AtMost, Batch, Cartesian, CountBetween, CountBy, Concat, Consume, DistinctBy, EquiZip, Exactly, ExceptBy, Exclude, FallbackIfEmpty, FillBackward, FillForward, Fold, ForEach, FullGroupJoin, Generate, GenerateByIndex, GroupAdjacent, Incremental, Index, Interleave, Lag, Lead, MaxBy, MinBy, NestedLoops, OrderBy, OrderedMerge, Pad, Pairwise, PartialSort, PartialSortBy, Permutations, Pipe, Prepend, PreScan, Random, RandomDouble, RandomSubset, Rank, RankBy, Repeat, RunLengthEncode, Scan, Segment, Sequence, SingleOrFallback, SkipLast, SkipUntil, Slice, SortedMerge, Split, Subsets, TagFirstLast, TakeEvery, TakeLast, TakeUntil, ThenBy, ToDataTable, ToDelimitedString, ToHashSet, Trace, TraverseBreadthFirst, TraverseDepthFirst, Unfold, Windowed, ZipLongest, ZipShortest",
=======
  "description": "This project enhances LINQ to Objects with the following methods: Acquire, AggregateRight, Assert, AssertCount, AtLeast, AtMost, Batch, Cartesian, CountBetween, CountBy, Concat, Consume, DistinctBy, EquiZip, Exactly, ExceptBy, Exclude, FallbackIfEmpty, FillBackward, FillForward, Fold, ForEach, FullGroupJoin, Generate, GenerateByIndex, GroupAdjacent, Incremental, Index, Interleave, Lag, Lead, MaxBy, MinBy, NestedLoops, OrderBy, OrderedMerge, Pad, Pairwise, PartialSort, PartialSortBy, Permutations, Pipe, Prepend, PreScan, Random, RandomDouble, RandomSubset, Rank, RankBy, Repeat, RunLengthEncode, Scan, Segment, Sequence, SingleOrFallback, SkipLast, SkipUntil, Slice, SortedMerge, Split, Subsets, TagFirstLast, TakeEvery, TakeLast, TakeUntil, ThenBy, ToDataTable, ToDelimitedString, ToHashSet, Trace, TraverseBreadthFirst, TraverseDepthFirst, Windowed, ZipLongest, ZipShortest",
>>>>>>> b895e39f
  "language": "en-US",
  "authors": [
    "MoreLINQ Developers."
  ],
  "copyright": "\u00a9 2008 Jonathan Skeet. Portions \u00a9 2009 Atif Aziz, Chris Ammerman, Konrad Rudolph. Portions \u00a9 2010 Johannes Rudolph, Leopold Bushkin. Portions \u00a9 2015 Felipe Sateler, \u201csholland\u201d. Portions \u00a9 2016 Leandro F. Vieira (leandromoh). Portions \u00a9 Microsoft. All rights reserved.",
  "packOptions": {
<<<<<<< HEAD
    "releaseNotes": "Adds new operators: Sequence, SkipLast, Unfold. See also https://github.com/morelinq/MoreLINQ/wiki/API-Changes.",
=======
    "releaseNotes": "Adds new operators: AggregateRight, Sequence, SkipLast. See also https://github.com/morelinq/MoreLINQ/wiki/API-Changes.",
>>>>>>> b895e39f
    "summary": "This project enhances LINQ to Objects with extra methods, in a manner which keeps to the spirit of LINQ.",
    "owners": [
      "Jon Skeet",
      "Atif Aziz"
    ],
    "projectUrl": "https://morelinq.github.io/",
    "licenseUrl": "http://www.apache.org/licenses/LICENSE-2.0",
    "requireLicenseAcceptance": false,
    "tags": [
      "linq",
      "extensions"
    ],
    "files": {
      "include": [
        "../COPYING.txt",
        "../lic/corefx/LICENSE"
      ]
    }
  },
  "version": "2.3.0-*",
  "buildOptions": {
    "debugType": "portable",
    "emitEntryPoint": false,
    "warningsAsErrors": true,
    "xmlDoc": true,
    "keyFile": "key.snk",
    "outputName": "MoreLinq"
  },
  "configurations": {
    "Debug": {
      "buildOptions": {
        "define": [
          "TRACE",
          "DEBUG"
        ],
        "optimize": false
      }
    },
    "Release": {
      "buildOptions": {
        "define": [
          "TRACE"
        ],
        "optimize": true
      }
    }
  },
  "frameworks": {
    "net35": {
      "buildOptions": {
        "define": [
          "MORELINQ"
        ]
      },
      "frameworkAssemblies": {
        "System.Data.DataSetExtensions": "",
        "System.Data": "",
        "System.Xml": ""
      }
    },
    "netstandard1.0": {
      "buildOptions": {
        "compile": {
          "exclude": [
            "ToDataTable.cs"
          ]
        },
        "define": [
          "MORELINQ",
          "NO_SERIALIZATION_ATTRIBUTES",
          "NO_EXCEPTION_SERIALIZATION",
          "NO_TRACING",
          "NO_COM"
        ]
      },
      "dependencies": {
        "System.Collections": "4.0.11",
        "System.Diagnostics.Debug": "4.0.11",
        "System.Linq": "4.1.0",
        "System.Resources.ResourceManager": "4.0.1",
        "System.Runtime.Extensions": "4.1.0",
        "System.Threading": "4.0.11"
      }
    },
    ".NETPortable,Version=v4.0,Profile=Profile328": {
      "buildOptions": {
        "compile": {
          "exclude": [
            "ToDataTable.cs"
          ]
        },
        "define": [
          "MORELINQ",
          "NO_SERIALIZATION_ATTRIBUTES",
          "NO_EXCEPTION_SERIALIZATION",
          "NO_TRACING",
          "NO_COM"
        ]
      },
      "frameworkAssemblies": {
        "mscorlib": "",
        "System": "",
        "System.Core": ""
      }
    }
  }
}<|MERGE_RESOLUTION|>--- conflicted
+++ resolved
@@ -1,22 +1,14 @@
 {
   "name": "morelinq",
   "title": "MoreLINQ",
-<<<<<<< HEAD
-  "description": "This project enhances LINQ to Objects with the following methods: Acquire, Assert, AssertCount, AtLeast, AtMost, Batch, Cartesian, CountBetween, CountBy, Concat, Consume, DistinctBy, EquiZip, Exactly, ExceptBy, Exclude, FallbackIfEmpty, FillBackward, FillForward, Fold, ForEach, FullGroupJoin, Generate, GenerateByIndex, GroupAdjacent, Incremental, Index, Interleave, Lag, Lead, MaxBy, MinBy, NestedLoops, OrderBy, OrderedMerge, Pad, Pairwise, PartialSort, PartialSortBy, Permutations, Pipe, Prepend, PreScan, Random, RandomDouble, RandomSubset, Rank, RankBy, Repeat, RunLengthEncode, Scan, Segment, Sequence, SingleOrFallback, SkipLast, SkipUntil, Slice, SortedMerge, Split, Subsets, TagFirstLast, TakeEvery, TakeLast, TakeUntil, ThenBy, ToDataTable, ToDelimitedString, ToHashSet, Trace, TraverseBreadthFirst, TraverseDepthFirst, Unfold, Windowed, ZipLongest, ZipShortest",
-=======
-  "description": "This project enhances LINQ to Objects with the following methods: Acquire, AggregateRight, Assert, AssertCount, AtLeast, AtMost, Batch, Cartesian, CountBetween, CountBy, Concat, Consume, DistinctBy, EquiZip, Exactly, ExceptBy, Exclude, FallbackIfEmpty, FillBackward, FillForward, Fold, ForEach, FullGroupJoin, Generate, GenerateByIndex, GroupAdjacent, Incremental, Index, Interleave, Lag, Lead, MaxBy, MinBy, NestedLoops, OrderBy, OrderedMerge, Pad, Pairwise, PartialSort, PartialSortBy, Permutations, Pipe, Prepend, PreScan, Random, RandomDouble, RandomSubset, Rank, RankBy, Repeat, RunLengthEncode, Scan, Segment, Sequence, SingleOrFallback, SkipLast, SkipUntil, Slice, SortedMerge, Split, Subsets, TagFirstLast, TakeEvery, TakeLast, TakeUntil, ThenBy, ToDataTable, ToDelimitedString, ToHashSet, Trace, TraverseBreadthFirst, TraverseDepthFirst, Windowed, ZipLongest, ZipShortest",
->>>>>>> b895e39f
+  "description": "This project enhances LINQ to Objects with the following methods: Acquire, AggregateRight, Assert, AssertCount, AtLeast, AtMost, Batch, Cartesian, CountBetween, CountBy, Concat, Consume, DistinctBy, EquiZip, Exactly, ExceptBy, Exclude, FallbackIfEmpty, FillBackward, FillForward, Fold, ForEach, FullGroupJoin, Generate, GenerateByIndex, GroupAdjacent, Incremental, Index, Interleave, Lag, Lead, MaxBy, MinBy, NestedLoops, OrderBy, OrderedMerge, Pad, Pairwise, PartialSort, PartialSortBy, Permutations, Pipe, Prepend, PreScan, Random, RandomDouble, RandomSubset, Rank, RankBy, Repeat, RunLengthEncode, Scan, Segment, Sequence, SingleOrFallback, SkipLast, SkipUntil, Slice, SortedMerge, Split, Subsets, TagFirstLast, TakeEvery, TakeLast, TakeUntil, ThenBy, ToDataTable, ToDelimitedString, ToHashSet, Trace, TraverseBreadthFirst, TraverseDepthFirst, Unfold, Windowed, ZipLongest, ZipShortest",
   "language": "en-US",
   "authors": [
     "MoreLINQ Developers."
   ],
   "copyright": "\u00a9 2008 Jonathan Skeet. Portions \u00a9 2009 Atif Aziz, Chris Ammerman, Konrad Rudolph. Portions \u00a9 2010 Johannes Rudolph, Leopold Bushkin. Portions \u00a9 2015 Felipe Sateler, \u201csholland\u201d. Portions \u00a9 2016 Leandro F. Vieira (leandromoh). Portions \u00a9 Microsoft. All rights reserved.",
   "packOptions": {
-<<<<<<< HEAD
-    "releaseNotes": "Adds new operators: Sequence, SkipLast, Unfold. See also https://github.com/morelinq/MoreLINQ/wiki/API-Changes.",
-=======
-    "releaseNotes": "Adds new operators: AggregateRight, Sequence, SkipLast. See also https://github.com/morelinq/MoreLINQ/wiki/API-Changes.",
->>>>>>> b895e39f
+    "releaseNotes": "Adds new operators: AggregateRight, Sequence, SkipLast, Unfold. See also https://github.com/morelinq/MoreLINQ/wiki/API-Changes.",
     "summary": "This project enhances LINQ to Objects with extra methods, in a manner which keeps to the spirit of LINQ.",
     "owners": [
       "Jon Skeet",
