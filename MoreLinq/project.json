{
  "name": "morelinq",
  "title": "MoreLINQ",
  "description": "This project enhances LINQ to Objects with the following methods: Acquire, Assert, AssertCount, Batch, Cartesian, CountBy, Concat, Consume, DistinctBy, EquiZip, ExceptBy, Exclude, FillForward, Fold, ForEach, Generate, GenerateByIndex, GroupAdjacent, Incremental, Index, Interleave, Lag, Lead, MaxBy, MinBy, NestedLoops, OrderBy, OrderedMerge, Pad, Pairwise, PartialSort, PartialSortBy, Permutations, Pipe, Prepend, PreScan, Random, RandomDouble, RandomSubset, Rank, RankBy, Repeat, RunLengthEncode, Scan, Segment, SingleOrFallback, SkipUntil, Slice, SortedMerge, Split, Subsets, TagFirstLast, TakeEvery, TakeLast, TakeUntil, ThenBy, ToDataTable, ToDelimitedString, ToHashSet, Trace, TraverseBreadthFirst, TraverseDepthFirst, Windowed, ZipLongest, ZipShortest",
  "language": "en-US",
  "authors": [
    "MoreLINQ Developers."
  ],
  "copyright": "\u00a9 2008 Jonathan Skeet. Portions \u00a9 2009 Atif Aziz, Chris Ammerman, Konrad Rudolph. Portions \u00a9 2010 Johannes Rudolph, Leopold Bushkin. Portions \u00a9 2015 Felipe Sateler, \u201csholland\u201d. Portions \u00a9 2016 Leandro F. Vieira (leandromoh). Portions \u00a9 Microsoft. All rights reserved.",
  "packOptions": {
<<<<<<< HEAD
    "releaseNotes": "Adds new operators: Assert, AtLeast, AtMost, Cartesian, CountBetween, EndsWith, EquiZip, Exactly, Exclude, FallbackIfEmpty, FullGroupJoin, GroupAdjacent, Incremental, Interleave, Lag, Lead, NestedLoops, OrderBy, PartialSort, PartialSortBy, Partition, Permutations, Random, RandomDouble, RandomSubset, Rank, RankBy, Repeat, RunLengthEncode, Segment, Slice, SortedMerge, StartsWith, Subsets, TagFirstLast, ThenBy, TraverseBreadthFirst, TraverseDepthFirst, Windowed, ZipShortest. See also https://github.com/morelinq/MoreLINQ/wiki/API-Changes.",
=======
    "releaseNotes": "Adds new operators: FillForward. See also https://github.com/morelinq/MoreLINQ/wiki/API-Changes.",
>>>>>>> 5d36a81c
    "summary": "This project enhances LINQ to Objects with extra methods, in a manner which keeps to the spirit of LINQ.",
    "owners": [
      "Jon Skeet",
      "Atif Aziz"
    ],
    "projectUrl": "https://morelinq.github.io/",
    "licenseUrl": "http://www.apache.org/licenses/LICENSE-2.0",
    "requireLicenseAcceptance": false,
    "tags": [
      "linq",
      "extensions"
    ],
    "files": {
      "include": [
        "../COPYING.txt",
        "../lic/corefx/LICENSE"
      ]
    }
  },
  "version": "2.1.0-*",
  "buildOptions": {
    "debugType": "portable",
    "emitEntryPoint": false,
    "warningsAsErrors": true,
    "xmlDoc": true,
    "keyFile": "key.snk",
    "outputName": "MoreLinq"
  },
  "configurations": {
    "Debug": {
      "buildOptions": {
        "define": [
          "TRACE",
          "DEBUG"
        ],
        "optimize": false
      }
    },
    "Release": {
      "buildOptions": {
        "define": [
          "TRACE"
        ],
        "optimize": true
      }
    }
  },
  "frameworks": {
    "net35": {
      "buildOptions": {
        "define": [
          "MORELINQ"
        ]
      },
      "frameworkAssemblies": {
        "System.Data.DataSetExtensions": "",
        "System.Data": "",
        "System.Xml": ""
      }
    },
    "netstandard1.0": {
      "buildOptions": {
        "compile": {
          "exclude": [
            "ToDataTable.cs"
          ]
        },
        "define": [
          "MORELINQ",
          "NO_SERIALIZATION_ATTRIBUTES",
          "NO_EXCEPTION_SERIALIZATION",
          "NO_TRACING",
          "NO_COM"
        ]
      },
      "dependencies": {
        "System.Collections": "4.0.11",
        "System.Diagnostics.Debug": "4.0.11",
        "System.Linq": "4.1.0",
        "System.Resources.ResourceManager": "4.0.1",
        "System.Runtime.Extensions": "4.1.0"
      }
    },
    ".NETPortable,Version=v4.0,Profile=Profile328": {
      "buildOptions": {
        "compile": {
          "exclude": [
            "ToDataTable.cs"
          ]
        },
        "define": [
          "MORELINQ",
          "NO_SERIALIZATION_ATTRIBUTES",
          "NO_EXCEPTION_SERIALIZATION",
          "NO_TRACING",
          "NO_COM"
        ]
      },
      "frameworkAssemblies": {
        "mscorlib": "",
        "System": "",
        "System.Core": ""
      }
    }
  }
}<|MERGE_RESOLUTION|>--- conflicted
+++ resolved
@@ -8,11 +8,7 @@
   ],
   "copyright": "\u00a9 2008 Jonathan Skeet. Portions \u00a9 2009 Atif Aziz, Chris Ammerman, Konrad Rudolph. Portions \u00a9 2010 Johannes Rudolph, Leopold Bushkin. Portions \u00a9 2015 Felipe Sateler, \u201csholland\u201d. Portions \u00a9 2016 Leandro F. Vieira (leandromoh). Portions \u00a9 Microsoft. All rights reserved.",
   "packOptions": {
-<<<<<<< HEAD
-    "releaseNotes": "Adds new operators: Assert, AtLeast, AtMost, Cartesian, CountBetween, EndsWith, EquiZip, Exactly, Exclude, FallbackIfEmpty, FullGroupJoin, GroupAdjacent, Incremental, Interleave, Lag, Lead, NestedLoops, OrderBy, PartialSort, PartialSortBy, Partition, Permutations, Random, RandomDouble, RandomSubset, Rank, RankBy, Repeat, RunLengthEncode, Segment, Slice, SortedMerge, StartsWith, Subsets, TagFirstLast, ThenBy, TraverseBreadthFirst, TraverseDepthFirst, Windowed, ZipShortest. See also https://github.com/morelinq/MoreLINQ/wiki/API-Changes.",
-=======
-    "releaseNotes": "Adds new operators: FillForward. See also https://github.com/morelinq/MoreLINQ/wiki/API-Changes.",
->>>>>>> 5d36a81c
+    "releaseNotes": "Adds new operators: AtMost, CountBetween, Exactly, FillForward. See also https://github.com/morelinq/MoreLINQ/wiki/API-Changes.",
     "summary": "This project enhances LINQ to Objects with extra methods, in a manner which keeps to the spirit of LINQ.",
     "owners": [
       "Jon Skeet",
