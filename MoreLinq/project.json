--- conflicted
+++ resolved
@@ -8,10 +8,7 @@
   ],
   "copyright": "\u00a9 2008 Jonathan Skeet. Portions \u00a9 2009 Atif Aziz, Chris Ammerman, Konrad Rudolph. Portions \u00a9 2010 Johannes Rudolph, Leopold Bushkin. Portions \u00a9 2015 Felipe Sateler, \u201csholland\u201d. Portions \u00a9 2016 Leandro F. Vieira (leandromoh). Portions \u00a9 Microsoft. All rights reserved.",
   "packOptions": {
-<<<<<<< HEAD
     "releaseNotes": "Adds new operators: Sequence. See also https://github.com/morelinq/MoreLINQ/wiki/API-Changes.",
-=======
->>>>>>> d0264373
     "summary": "This project enhances LINQ to Objects with extra methods, in a manner which keeps to the spirit of LINQ.",
     "owners": [
       "Jon Skeet",
