#region License and Terms
// MoreLINQ - Extensions to LINQ to Objects
// Copyright (c) 2013 Atif Aziz. All rights reserved.
//
// Licensed under the Apache License, Version 2.0 (the "License");
// you may not use this file except in compliance with the License.
// You may obtain a copy of the License at
//
//     http://www.apache.org/licenses/LICENSE-2.0
//
// Unless required by applicable law or agreed to in writing, software
// distributed under the License is distributed on an "AS IS" BASIS,
// WITHOUT WARRANTIES OR CONDITIONS OF ANY KIND, either express or implied.
// See the License for the specific language governing permissions and
// limitations under the License.
#endregion

namespace MoreLinq
{
    using System;
    using System.Collections.Generic;

    static partial class MoreEnumerable
    {
        const string folder = nameof(folder);

        static TResult FoldImpl<T, TResult>(IEnumerable<T> source, int count,
            Func<T, TResult>? folder1 = null,
            Func<T, T, TResult>? folder2 = null,
            Func<T, T, T, TResult>? folder3 = null,
            Func<T, T, T, T, TResult>? folder4 = null,
            Func<T, T, T, T, T, TResult>? folder5 = null,
            Func<T, T, T, T, T, T, TResult>? folder6 = null,
            Func<T, T, T, T, T, T, T, TResult>? folder7 = null,
            Func<T, T, T, T, T, T, T, T, TResult>? folder8 = null,
            Func<T, T, T, T, T, T, T, T, T, TResult>? folder9 = null,
            Func<T, T, T, T, T, T, T, T, T, T, TResult>? folder10 = null,
            Func<T, T, T, T, T, T, T, T, T, T, T, TResult>? folder11 = null,
            Func<T, T, T, T, T, T, T, T, T, T, T, T, TResult>? folder12 = null,
            Func<T, T, T, T, T, T, T, T, T, T, T, T, T, TResult>? folder13 = null,
            Func<T, T, T, T, T, T, T, T, T, T, T, T, T, T, TResult>? folder14 = null,
            Func<T, T, T, T, T, T, T, T, T, T, T, T, T, T, T, TResult>? folder15 = null,
            Func<T, T, T, T, T, T, T, T, T, T, T, T, T, T, T, T, TResult>? folder16 = null
            )
        {
            if (source == null) throw new ArgumentNullException(nameof(source));
            if (   count ==  1 && folder1  == null
                || count ==  2 && folder2  == null
                || count ==  3 && folder3  == null
                || count ==  4 && folder4  == null
                || count ==  5 && folder5  == null
                || count ==  6 && folder6  == null
                || count ==  7 && folder7  == null
                || count ==  8 && folder8  == null
                || count ==  9 && folder9  == null
                || count == 10 && folder10 == null
                || count == 11 && folder11 == null
                || count == 12 && folder12 == null
                || count == 13 && folder13 == null
                || count == 14 && folder14 == null
                || count == 15 && folder15 == null
                || count == 16 && folder16 == null
                )
            {                                                // ReSharper disable NotResolvedInText
#pragma warning disable CA2208 // Instantiate argument exceptions correctly
                throw new ArgumentNullException("folder");   // ReSharper restore NotResolvedInText
#pragma warning restore CA2208 // Instantiate argument exceptions correctly
            }

            var elements = new T[count];
            foreach (var e in AssertCountImpl(source.Index(), count, OnFolderSourceSizeErrorSelector))
                elements[e.Key] = e.Value;

            return count switch
            {
                 1 => Assume.NotNull(folder1 )(elements[0]),
                 2 => Assume.NotNull(folder2 )(elements[0], elements[1]),
                 3 => Assume.NotNull(folder3 )(elements[0], elements[1], elements[2]),
                 4 => Assume.NotNull(folder4 )(elements[0], elements[1], elements[2], elements[3]),
                 5 => Assume.NotNull(folder5 )(elements[0], elements[1], elements[2], elements[3], elements[4]),
                 6 => Assume.NotNull(folder6 )(elements[0], elements[1], elements[2], elements[3], elements[4], elements[5]),
                 7 => Assume.NotNull(folder7 )(elements[0], elements[1], elements[2], elements[3], elements[4], elements[5], elements[6]),
                 8 => Assume.NotNull(folder8 )(elements[0], elements[1], elements[2], elements[3], elements[4], elements[5], elements[6], elements[7]),
                 9 => Assume.NotNull(folder9 )(elements[0], elements[1], elements[2], elements[3], elements[4], elements[5], elements[6], elements[7], elements[8]),
                10 => Assume.NotNull(folder10)(elements[0], elements[1], elements[2], elements[3], elements[4], elements[5], elements[6], elements[7], elements[8], elements[9]),
                11 => Assume.NotNull(folder11)(elements[0], elements[1], elements[2], elements[3], elements[4], elements[5], elements[6], elements[7], elements[8], elements[9], elements[10]),
                12 => Assume.NotNull(folder12)(elements[0], elements[1], elements[2], elements[3], elements[4], elements[5], elements[6], elements[7], elements[8], elements[9], elements[10], elements[11]),
                13 => Assume.NotNull(folder13)(elements[0], elements[1], elements[2], elements[3], elements[4], elements[5], elements[6], elements[7], elements[8], elements[9], elements[10], elements[11], elements[12]),
                14 => Assume.NotNull(folder14)(elements[0], elements[1], elements[2], elements[3], elements[4], elements[5], elements[6], elements[7], elements[8], elements[9], elements[10], elements[11], elements[12], elements[13]),
                15 => Assume.NotNull(folder15)(elements[0], elements[1], elements[2], elements[3], elements[4], elements[5], elements[6], elements[7], elements[8], elements[9], elements[10], elements[11], elements[12], elements[13], elements[14]),
                16 => Assume.NotNull(folder16)(elements[0], elements[1], elements[2], elements[3], elements[4], elements[5], elements[6], elements[7], elements[8], elements[9], elements[10], elements[11], elements[12], elements[13], elements[14], elements[15]),
                _ => throw new NotSupportedException()
            };
        }

        static readonly Func<int, int, Exception> OnFolderSourceSizeErrorSelector = OnFolderSourceSizeError;

<<<<<<< HEAD
        static Exception OnFolderSourceSizeError(int cmp, int count)
        {
            var message = cmp < 0
                        ? "Sequence contains too few elements when exactly {0} {1} expected."
                        : "Sequence contains too many elements when exactly {0} {1} expected.";
            return new InvalidOperationException(string.Format(null, message, count.ToString("N0", null), count == 1 ? "was" : "were"));
        }
=======
        static Exception OnFolderSourceSizeError(int cmp, int count) =>
            new InvalidOperationException(FormatSequenceLengthErrorMessage(cmp, count));
>>>>>>> 4315fdae
    }
}<|MERGE_RESOLUTION|>--- conflicted
+++ resolved
@@ -95,17 +95,7 @@
 
         static readonly Func<int, int, Exception> OnFolderSourceSizeErrorSelector = OnFolderSourceSizeError;
 
-<<<<<<< HEAD
-        static Exception OnFolderSourceSizeError(int cmp, int count)
-        {
-            var message = cmp < 0
-                        ? "Sequence contains too few elements when exactly {0} {1} expected."
-                        : "Sequence contains too many elements when exactly {0} {1} expected.";
-            return new InvalidOperationException(string.Format(null, message, count.ToString("N0", null), count == 1 ? "was" : "were"));
-        }
-=======
         static Exception OnFolderSourceSizeError(int cmp, int count) =>
             new InvalidOperationException(FormatSequenceLengthErrorMessage(cmp, count));
->>>>>>> 4315fdae
     }
 }