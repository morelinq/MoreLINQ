--- conflicted
+++ resolved
@@ -98,6 +98,7 @@
                         else
                         {
                             dic[key] = keys.Count;
+                            index = keys.Count;
                             keys.Add(key);
                             counts.Add(1);
                         }
@@ -106,19 +107,6 @@
                         havePrevKey = true;
                     }
                 }
-<<<<<<< HEAD
-=======
-                else
-                {
-                    dic[key] = keys.Count;
-                    index = keys.Count;
-                    keys.Add(key);
-                    counts.Add(1);
-                }
-
-                prevKey = key;
-                havePrevKey = true;
->>>>>>> 341f1a40
             }
         }
     }
