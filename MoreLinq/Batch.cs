--- conflicted
+++ resolved
@@ -86,14 +86,7 @@
 
             switch (source)
             {
-<<<<<<< HEAD
-                TSource[]? bucket = null;
-                var count = 0;
-
-                foreach (var item in source)
-=======
                 case ICollection<TSource> collection when collection.Count <= size:
->>>>>>> 13c8c835
                 {
                     return _(); IEnumerable<TResult> _()
                     {
@@ -123,7 +116,7 @@
 
                 IEnumerable<TResult> Batch(int size)
                 {
-                    TSource[] bucket = null;
+                    TSource[]? bucket = null;
                     var count = 0;
 
                     foreach (var item in source)
