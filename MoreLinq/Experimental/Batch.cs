--- conflicted
+++ resolved
@@ -268,13 +268,8 @@
 
             public override T this[int index]
             {
-<<<<<<< HEAD
-#pragma warning disable CA2201 // Do not raise reserved exception types
-                get => index >= 0 && index < Count ? _array[index] : throw new IndexOutOfRangeException();
+                get => index >= 0 && index < Count ? _array[index] : throw new ArgumentOutOfRangeException(nameof(index));
 #pragma warning restore CA2201 // Do not raise reserved exception types
-=======
-                get => index >= 0 && index < Count ? _array[index] : throw new ArgumentOutOfRangeException(nameof(index));
->>>>>>> fb29c31a
                 set => throw new NotSupportedException();
             }
 
