--- conflicted
+++ resolved
@@ -132,29 +132,7 @@
         {
             if (source == null) throw new ArgumentNullException(nameof(source));
 
-<<<<<<< HEAD
-            var count = 0;
-
-            if (source.TryGetCollectionCount() is int collectionCount)
-            {
-                count = collectionCount;
-            }
-            else
-            {
-                using (var e = source.GetEnumerator())
-                {
-                    while (e.MoveNext())
-                    {
-                        if (++count == limit)
-                            break;
-                    }
-                }
-            }
-=======
-            var count = source is ICollection<T> col
-                         ? col.Count
-                         : source.CountUpTo(limit);
->>>>>>> e1f4cc8c
+            var count = source.TryGetCollectionCount() ?? source.CountUpTo(limit);
 
             return count >= min && count <= max;
         }
@@ -186,21 +164,11 @@
 
             if (first.TryGetCollectionCount() is int firstCount)
             {
-<<<<<<< HEAD
-                return firstCount.CompareTo(second.TryGetCollectionCount() ?? PartialCount(second, firstCount + 1));
+                return firstCount.CompareTo(second.TryGetCollectionCount() ?? second.CountUpTo(firstCount + 1));
             }
             else if (second.TryGetCollectionCount() is int secondCount)
             {
-                return PartialCount(first, secondCount + 1).CompareTo(secondCount);
-=======
-                return firstCol.Count.CompareTo(second is ICollection<TSecond> secondCol
-                                                ? secondCol.Count
-                                                : second.CountUpTo(firstCol.Count + 1));
-            }
-            else if (second is ICollection<TSecond> secondCol)
-            {
-                return first.CountUpTo(secondCol.Count + 1).CompareTo(secondCol.Count);
->>>>>>> e1f4cc8c
+                return first.CountUpTo(secondCount + 1).CompareTo(secondCount);
             }
             else
             {
