--- conflicted
+++ resolved
@@ -73,11 +73,7 @@
             if (otherSequences.Length == 0)
                 return source; // optimization for when otherSequences is empty
 
-<<<<<<< HEAD
-            var cmp = comparer ?? Comparer<TSource>.Default;
-=======
             comparer ??= Comparer<TSource>.Default;
->>>>>>> 13c8c835
 
             // define an precedence function based on the comparer and direction
             // this is a function that will return True if (b) should precede (a)
