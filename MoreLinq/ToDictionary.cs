--- conflicted
+++ resolved
@@ -53,10 +53,6 @@
         /// </returns>
 
         public static Dictionary<TKey, TValue> ToDictionary<TKey, TValue>(this IEnumerable<KeyValuePair<TKey, TValue>> source,
-<<<<<<< HEAD
-            IEqualityComparer<TKey> comparer) =>
-            source.ToDictionary(e => e.Key, e => e.Value, comparer);
-=======
             IEqualityComparer<TKey> comparer)
         {
             if (source == null) throw new ArgumentNullException(nameof(source));
@@ -99,6 +95,5 @@
             if (source == null) throw new ArgumentNullException(nameof(source));
             return source.ToDictionary(e => e.Key, e => e.Value, comparer);
         }
->>>>>>> 65ed7a54
     }
 }