#region Copyright (C) 2017 Atif Aziz. All rights reserved.
//
// Licensed under the Apache License, Version 2.0 (the "License");
// you may not use this file except in compliance with the License.
// You may obtain a copy of the License at
//
//     http://www.apache.org/licenses/LICENSE-2.0
//
// Unless required by applicable law or agreed to in writing, software
// distributed under the License is distributed on an "AS IS" BASIS,
// WITHOUT WARRANTIES OR CONDITIONS OF ANY KIND, either express or implied.
// See the License for the specific language governing permissions and
// limitations under the License.
//
#endregion

#pragma warning disable CA2201 // Do not raise reserved exception types

using System;
using System.Collections.Generic;
using System.Collections.Immutable;
using System.Globalization;
using System.IO;
using System.Linq;
using System.Reflection;
using System.Text.RegularExpressions;
using Microsoft.CodeAnalysis;
using Microsoft.CodeAnalysis.CSharp;
using Microsoft.CodeAnalysis.CSharp.Syntax;
using static Microsoft.CodeAnalysis.CSharp.SyntaxFactory;

// Disable CA1852 due to the following false negative:
// Type 'Program' can be sealed because it has no subtypes in its containing assembly and is not externally visible
#pragma warning disable CA1852 // Seal internal types
try
#pragma warning restore CA1852 // Seal internal types
{
    Run(args);
    return 0;
}
#pragma warning disable CA1031 // Do not catch general exception types
catch (Exception e)
#pragma warning restore CA1031 // Do not catch general exception types
{
    Console.Error.WriteLine(e.ToString());
    return 0xbad;
}

static void Run(IEnumerable<string> args)
{
    var dir = Directory.GetCurrentDirectory();

    string? includePattern = null;
    string? excludePattern = null;
    var debug = false;
    var usings = new List<string>();
    var noClassLead = false;

    using (var arg = args.GetEnumerator())
    {
        while (arg.MoveNext())
        {
            switch (arg.Current)
            {
                case "-i":
                case "--include":
                    includePattern = Read(arg, MissingArgValue);
                    break;
                case "-x":
                case "--exclude":
                    excludePattern = Read(arg, MissingArgValue);
                    break;
                case "-u":
                case "--using":
                    usings.Add(Read(arg, MissingArgValue));
                    break;
                case "--no-class-lead":
                    noClassLead = true;
                    break;
                case "-d":
                case "--debug":
                    debug = true;
                    break;
                case "":
                    continue;
                default:
                    dir = arg.Current[0] != '-'
                        ? arg.Current
                        : throw new Exception("Invalid argument: " + arg.Current);
                    break;
            }
        }

        static Exception MissingArgValue() =>
            new InvalidOperationException("Missing argument value.");
    }

    static Func<string, bool>
        PredicateFromPattern(string? pattern, bool @default) =>
            string.IsNullOrEmpty(pattern)
            ? delegate { return @default; }
            : new Func<string, bool>(new Regex(pattern).IsMatch);

    var includePredicate = PredicateFromPattern(includePattern, true);
    var excludePredicate = PredicateFromPattern(excludePattern, false);

    var thisAssemblyName = typeof(TypeKey).GetTypeInfo().Assembly.GetName();

    //
    // Type abbreviations are used to abbreviate all generic type
    // parameters into a letter from the alphabet. So for example, a
    // method with generic type parameters `TSource` and `TResult` will
    // become `a` and `b`. This is used later for sorting and stabilizes
    // the sort irrespective of how the type parameters are named or
    // renamed in the source.
    //

    var abbreviatedTypeNodes = Enumerable
        .Range(0, 26)
        .Select(a => (char)('a' + a))
        .Select(ch => new SimpleTypeKey(ch.ToString()))
        .ToArray();

    var q =

        from ms in new[]
        {
            from fp in Directory.EnumerateFiles(dir, "*.cs")
            where !excludePredicate(fp) && includePredicate(fp)
            orderby fp
            //
            // Find all class declarations where class name is
            // `MoreEnumerable`. Note that this is irrespective of
            // namespace, which is out of sheer laziness.
            //
            from cd in
                CSharpSyntaxTree
                    .ParseText(File.ReadAllText(fp), CSharpParseOptions.Default.WithPreprocessorSymbols("MORELINQ"))
                    .GetRoot()
                    .SyntaxTree
                    .GetCompilationUnitRoot()
                    .DescendantNodes().OfType<ClassDeclarationSyntax>()
            where cd.Identifier.Value is "MoreEnumerable"
            //
            // Get all method declarations where method:
            //
            // - has at least one parameter
            // - extends a type (first parameter uses the `this` modifier)
            // - is public
            // - isn't marked as being obsolete
            //
            from md in cd.DescendantNodes().OfType<MethodDeclarationSyntax>()
            where md.ParameterList.Parameters.Count > 0
               && md.ParameterList.Parameters.First().Modifiers.Any(m => m.Value is "this")
               && md.Modifiers.Any(m => m.Value is "public")
               && md.AttributeLists.SelectMany(al => al.Attributes).All(a => a.Name.ToString() != "Obsolete")
            //
            // Build a dictionary of type abbreviations (e.g. TSource -> a,
            // TResult -> b, etc.) for the method's type parameters. If the
            // method is non-generic, then this will be null!
            //
            let typeParameterAbbreviationByName =
                md.TypeParameterList
                 ?.Parameters
                  .Select((e, i) => (Original: e.Identifier.ValueText, Alias: abbreviatedTypeNodes[i]))
                  .ToDictionary(e => e.Original, e => e.Alias)
            //
            // Put everything together. While we mostly care about the
            // method declaration, the rest of the information is captured
            // for the purpose of stabilizing the code generation order and
            // debugging (--debug).
            //
            select new
            {
                Syntax = md,
                Name = md.Identifier.ToString(),
                TypeParameterCount = md.TypeParameterList?.Parameters.Count ?? 0,
                TypeParameterAbbreviationByName = typeParameterAbbreviationByName,
                ParameterCount = md.ParameterList.Parameters.Count,
                SortableParameterTypes =
                    from p in md.ParameterList.Parameters
                    select CreateTypeKey(p.Type ?? throw new NullReferenceException(),
                                         n => typeParameterAbbreviationByName is { } someTypeParameterAbbreviationByName
                                           && someTypeParameterAbbreviationByName.TryGetValue(n, out var a) ? a : null),
            }
        }
        from e in ms.Select((m, i) => (SourceOrder: i + 1, Method: m))
        orderby
            e.Method.Name,
            e.Method.TypeParameterCount,
            e.Method.ParameterCount,
            new TupleTypeKey(ImmutableList.CreateRange(e.Method.SortableParameterTypes))
        select new
        {
            e.Method,
            e.SourceOrder,
        };

    q = q.ToArray();

    if (debug)
    {
        var ms =
            //
            // Example of what this is designed to produce:
            //
            // 083: Lag<a, b>(IEnumerable<a>, int, Func<a, a, b>) where a = TSource, b = TResult
            // 084: Lag<a, b>(IEnumerable<a>, int, a, Func<a, a, b>) where a = TSource, b = TResult
            // 085: Lead<a, b>(IEnumerable<a>, int, Func<a, a, b>) where a = TSource, b = TResult
            // 086: Lead<a, b>(IEnumerable<a>, int, a, Func<a, a, b>) where a = TSource, b = TResult
            //
            from e in q
            let m = e.Method
            select new
            {
                m.Name,

                SourceOrder = e.SourceOrder.ToString("000", CultureInfo.InvariantCulture),

                TypeParameters =
                    m.TypeParameterCount == 0
                    ? string.Empty
                    : "<" + string.Join(", ", from a in m.TypeParameterAbbreviationByName
                                              select a.Value) + ">",
                Parameters =
                    "(" + string.Join(", ", m.SortableParameterTypes) + ")",

                Abbreviations =
                    m.TypeParameterCount == 0
                    ? string.Empty
                    : " where " + string.Join(", ", from a in m.TypeParameterAbbreviationByName
                                                    select a.Value + " = " + a.Key),
            }
            into e
            select e.SourceOrder + ": "
                 + e.Name + e.TypeParameters + e.Parameters + e.Abbreviations;

        foreach (var m in ms)
            Console.Error.WriteLine(m);
    }

    var indent = new string(' ', 4);
    var indent2 = indent + indent;
    var indent3 = indent2 + indent;

    var baseImports = new[]
    {
        "System",
        "System.CodeDom.Compiler",
        "System.Collections.Generic",
        "System.Diagnostics.CodeAnalysis",
    };

    var imports =
        from ns in baseImports.Concat(usings)
        select indent + $"using {ns};";

    var classes =
        from md in q
        select md.Method.Syntax into md
        group md by md.Identifier.Value as string ?? throw new NullReferenceException()
        into g
        select new
        {
            Name = g.Key,
            Overloads =
                from md in g
                select
                    MethodDeclaration(md.ReturnType, md.Identifier)
                        .WithAttributeLists(md.AttributeLists)
                        .WithModifiers(md.Modifiers)
                        .WithTypeParameterList(md.TypeParameterList)
                        .WithConstraintClauses(md.ConstraintClauses)
                        .WithParameterList(md.ParameterList)
                        .WithExpressionBody(
                            ArrowExpressionClause(
                                InvocationExpression(
                                    MemberAccessExpression(
                                        SyntaxKind.SimpleMemberAccessExpression,
                                        IdentifierName("MoreEnumerable"),
                                        IdentifierName(md.Identifier)),
                                    ArgumentList(
                                        SeparatedList(
                                            from p in md.ParameterList.Parameters
                                            select Argument(IdentifierName(p.Identifier)),
                                            Enumerable.Repeat(ParseToken(",").WithTrailingTrivia(Space),
                                                              md.ParameterList.Parameters.Count - 1))))
                                    .WithLeadingTrivia(Space))
                                .WithLeadingTrivia(Whitespace(indent3)))
                        .WithSemicolonToken(ParseToken(";").WithTrailingTrivia(LineFeed))
        }
        into m
        let classLead = !noClassLead
            ? $$"""

                    /// <summary><c>{{m.Name}}</c> extension.</summary>

                    [GeneratedCode("{{thisAssemblyName.Name}}", "{{thisAssemblyName.Version}}")]
                """
            : null
        select $$"""
            {{classLead}}
                public static partial class {{m.Name}}Extension
                {
            {{string.Join(null, from mo in m.Overloads select mo.ToFullString())}}
                }
            """;

    var template = $$"""
        #region License and Terms
        // MoreLINQ - Extensions to LINQ to Objects
        //
        // Licensed under the Apache License, Version 2.0 (the "License");
        // you may not use this file except in compliance with the License.
        // You may obtain a copy of the License at
        //
        //     http://www.apache.org/licenses/LICENSE-2.0
        //
        // Unless required by applicable law or agreed to in writing, software
        // distributed under the License is distributed on an "AS IS" BASIS,
        // WITHOUT WARRANTIES OR CONDITIONS OF ANY KIND, either express or implied.
        // See the License for the specific language governing permissions and
        // limitations under the License.
        #endregion

        // This code was generated by a tool. Any changes made manually will be lost
        // the next time this code is regenerated.

        #nullable enable // required for auto-generated sources (see below why)

        // > Older code generation strategies may not be nullable aware. Setting the
        // > project-level nullable context to "enable" could result in many
        // > warnings that a user is unable to fix. To support this scenario any syntax
        // > tree that is determined to be generated will have its nullable state
        // > implicitly set to "disable", regardless of the overall project state.
        //
        // Source: https://github.com/dotnet/roslyn/blob/70e158ba6c2c99bd3c3fc0754af0dbf82a6d353d/docs/features/nullable-reference-types.md#generated-code

        namespace MoreLinq.Extensions
        {
        {{string.Join("\n", imports)}}
        {{string.Join("\n", classes)}}
        }
        """;

<<<<<<< HEAD
    Console.WriteLine(template.Replace("\r", string.Empty, StringComparison.Ordinal)
=======
// > Older code generation strategies may not be nullable aware. Setting the
// > project-level nullable context to ""enable"" could result in many
// > warnings that a user is unable to fix. To support this scenario any syntax
// > tree that is determined to be generated will have its nullable state
// > implicitly set to ""disable"", regardless of the overall project state.
//
// Source: https://github.com/dotnet/roslyn/blob/70e158ba6c2c99bd3c3fc0754af0dbf82a6d353d/docs/features/nullable-reference-types.md#generated-code

#pragma warning disable RS0041 // Public members should not use oblivious types

namespace MoreLinq.Extensions
{{
{string.Join("\n", imports)}
{string.Join("\n", classes)}
}}
    ";

    Console.WriteLine(template.Trim()
                              // normalize line endings
                              .Replace("\r", string.Empty, StringComparison.Ordinal)
>>>>>>> 498a5e73
                              .Replace("\n", Environment.NewLine, StringComparison.Ordinal));
}

static TypeKey CreateTypeKey(TypeSyntax root, Func<string, TypeKey?> abbreviator)
{
    return Walk(root ?? throw new ArgumentNullException(nameof(root)));

    TypeKey Walk(TypeSyntax ts) => ts switch
    {
        PredefinedTypeSyntax pts => new SimpleTypeKey(pts.ToString()),
        NullableTypeSyntax nts   => new NullableTypeKey(Walk(nts.ElementType)),
        IdentifierNameSyntax ins => abbreviator?.Invoke(ins.Identifier.ValueText)
                                    ?? new SimpleTypeKey(ins.ToString()),
        GenericNameSyntax gns =>
            new GenericTypeKey(gns.Identifier.ToString(),
                               ImmutableList.CreateRange(gns.TypeArgumentList.Arguments.Select(Walk))),
        ArrayTypeSyntax ats =>
            new ArrayTypeKey(Walk(ats.ElementType),
                             ImmutableList.CreateRange(from rs in ats.RankSpecifiers
                                                       select rs.Rank)),
        TupleTypeSyntax tts =>
            new TupleTypeKey(ImmutableList.CreateRange(from te in tts.Elements
                                                       select Walk(te.Type))),
        _ => throw new NotSupportedException("Unhandled type: " + ts)
    };
}

static T Read<T>(IEnumerator<T> e, Func<Exception> errorFactory) =>
    e.MoveNext() ? e.Current : throw errorFactory();

//
// Logical type nodes designed to be structurally sortable based on:
//
// - Type parameter count
// - Name
// - Array rank, if an array
// - Each type parameter (recursively)
//

abstract class TypeKey : IComparable<TypeKey>
{
    protected TypeKey(string name) => Name = name;

    public string Name { get; }
    public abstract ImmutableList<TypeKey> Parameters { get; }

    public virtual int CompareTo(TypeKey? other)
        => ReferenceEquals(this, other) ? 0
         : other == null ? 1
         : Parameters.Count.CompareTo(other.Parameters.Count) is var lc and not 0 ? lc
         : string.Compare(Name, other.Name, StringComparison.Ordinal) is var nc and not 0 ? nc
         : CompareParameters(other);

    protected virtual int CompareParameters(TypeKey other) =>
        Compare(Parameters, other.Parameters);

    protected static int Compare(IEnumerable<TypeKey> a, IEnumerable<TypeKey> b) =>
        a.Zip(b, (us, them) => (Us: us, Them: them))
         .Select(e => e.Us.CompareTo(e.Them))
         .FirstOrDefault(e => e != 0);
}

sealed class SimpleTypeKey : TypeKey
{
    public SimpleTypeKey(string name) : base(name) { }
    public override string ToString() => Name;
    public override ImmutableList<TypeKey> Parameters => ImmutableList<TypeKey>.Empty;
}

abstract class ParameterizedTypeKey : TypeKey
{
    protected ParameterizedTypeKey(string name, TypeKey parameter) :
        this(name, ImmutableList.Create(parameter)) { }

    protected ParameterizedTypeKey(string name, ImmutableList<TypeKey> parameters) :
        base(name) => Parameters = parameters;

    public override ImmutableList<TypeKey> Parameters { get; }
}

sealed class GenericTypeKey : ParameterizedTypeKey
{
    public GenericTypeKey(string name, ImmutableList<TypeKey> parameters) :
        base(name, parameters) { }

    public override string ToString() =>
        Name + "<" + string.Join(", ", Parameters) + ">";
}

sealed class NullableTypeKey : ParameterizedTypeKey
{
    public NullableTypeKey(TypeKey underlying) : base("?", underlying) { }
    public override string ToString() => Parameters.Single() + "?";
}

sealed class TupleTypeKey : ParameterizedTypeKey
{
    public TupleTypeKey(ImmutableList<TypeKey> parameters) :
        base("()", parameters) { }

    public override string ToString() =>
        "(" + string.Join(", ", Parameters) + ")";
}

sealed class ArrayTypeKey : ParameterizedTypeKey
{
    public ArrayTypeKey(TypeKey element, IEnumerable<int> ranks) :
        base("[]", element) => Ranks = ImmutableList.CreateRange(ranks);

    public ImmutableList<int> Ranks { get; }

    public override string ToString() =>
        Parameters.Single() + string.Concat(from r in Ranks
                                            select "[" + string.Concat(Enumerable.Repeat(",", r - 1)) + "]");

    protected override int CompareParameters(TypeKey other)
    {
        if (other is ArrayTypeKey a)
        {
            if (Ranks.Count.CompareTo(a.Ranks.Count) is var rlc and not 0)
                return rlc;

            if (Ranks.Zip(a.Ranks, (us, them) => (Us: us, Them: them))
                     .Aggregate(0, (c, r) => c == 0 ? r.Us.CompareTo(r.Them) : c) is var rc and not 0)
            {
                return rc;
            }
        }

        return base.CompareParameters(other);
    }
}<|MERGE_RESOLUTION|>--- conflicted
+++ resolved
@@ -336,6 +336,8 @@
         //
         // Source: https://github.com/dotnet/roslyn/blob/70e158ba6c2c99bd3c3fc0754af0dbf82a6d353d/docs/features/nullable-reference-types.md#generated-code
 
+        #pragma warning disable RS0041 // Public members should not use oblivious types
+
         namespace MoreLinq.Extensions
         {
         {{string.Join("\n", imports)}}
@@ -343,30 +345,7 @@
         }
         """;
 
-<<<<<<< HEAD
     Console.WriteLine(template.Replace("\r", string.Empty, StringComparison.Ordinal)
-=======
-// > Older code generation strategies may not be nullable aware. Setting the
-// > project-level nullable context to ""enable"" could result in many
-// > warnings that a user is unable to fix. To support this scenario any syntax
-// > tree that is determined to be generated will have its nullable state
-// > implicitly set to ""disable"", regardless of the overall project state.
-//
-// Source: https://github.com/dotnet/roslyn/blob/70e158ba6c2c99bd3c3fc0754af0dbf82a6d353d/docs/features/nullable-reference-types.md#generated-code
-
-#pragma warning disable RS0041 // Public members should not use oblivious types
-
-namespace MoreLinq.Extensions
-{{
-{string.Join("\n", imports)}
-{string.Join("\n", classes)}
-}}
-    ";
-
-    Console.WriteLine(template.Trim()
-                              // normalize line endings
-                              .Replace("\r", string.Empty, StringComparison.Ordinal)
->>>>>>> 498a5e73
                               .Replace("\n", Environment.NewLine, StringComparison.Ordinal));
 }
 
