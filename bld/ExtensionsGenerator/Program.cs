#region Copyright (C) 2017 Atif Aziz. All rights reserved.
//
// Licensed under the Apache License, Version 2.0 (the "License");
// you may not use this file except in compliance with the License.
// You may obtain a copy of the License at
//
//     http://www.apache.org/licenses/LICENSE-2.0
//
// Unless required by applicable law or agreed to in writing, software
// distributed under the License is distributed on an "AS IS" BASIS,
// WITHOUT WARRANTIES OR CONDITIONS OF ANY KIND, either express or implied.
// See the License for the specific language governing permissions and
// limitations under the License.
//
#endregion

using System;
using System.Collections.Generic;
using System.Collections.Immutable;
using System.Globalization;
using System.IO;
using System.Linq;
using System.Reflection;
using System.Text.RegularExpressions;
using Microsoft.CodeAnalysis;
using Microsoft.CodeAnalysis.CSharp;
using Microsoft.CodeAnalysis.CSharp.Syntax;
using static Microsoft.CodeAnalysis.CSharp.SyntaxFactory;

try
{
    Run(args);
    return 0;
}
catch (Exception e)
{
    Console.Error.WriteLine(e.ToString());
    return 0xbad;
}

static void Run(IEnumerable<string> args)
{
    var dir = Directory.GetCurrentDirectory();

    string includePattern = null;
    string excludePattern = null;
    var debug = false;
    var usings = new List<string>();
    var noClassLead = false;

    using (var arg = args.GetEnumerator())
    {
        while (arg.MoveNext())
        {
            switch (arg.Current)
            {
                case "-i":
                case "--include":
                    includePattern = Read(arg, MissingArgValue);
                    break;
                case "-x":
                case "--exclude":
                    excludePattern = Read(arg, MissingArgValue);
                    break;
                case "-u":
                case "--using":
                    usings.Add(Read(arg, MissingArgValue));
                    break;
                case "--no-class-lead":
                    noClassLead = true;
                    break;
                case "-d":
                case "--debug":
                    debug = true;
                    break;
                case "":
                    continue;
                default:
                    dir = arg.Current[0] != '-'
                        ? arg.Current
                        : throw new Exception("Invalid argument: " + arg.Current);
                    break;
            }
        }

        static Exception MissingArgValue() =>
            new InvalidOperationException("Missing argument value.");
    }

    static Func<string, bool>
        PredicateFromPattern(string pattern, bool @default) =>
            string.IsNullOrEmpty(pattern)
            ? delegate { return @default; }
            : new Func<string, bool>(new Regex(pattern).IsMatch);

    var includePredicate = PredicateFromPattern(includePattern, true);
    var excludePredicate = PredicateFromPattern(excludePattern, false);

    var thisAssemblyName = typeof(TypeKey).GetTypeInfo().Assembly.GetName();

    //
    // Type abbreviations are used to abbreviate all generic type
    // parameters into a letter from the alphabet. So for example, a
    // method with generic type parameters `TSource` and `TResult` will
    // become `a` and `b`. This is used later for sorting and stabilizes
    // the sort irrespective of how the type parameters are named or
    // renamed in the source.
    //

    var abbreviatedTypeNodes = Enumerable
        .Range(0, 26)
        .Select(a => (char) ('a' + a))
        .Select(ch => new SimpleTypeKey(ch.ToString()))
        .ToArray();

    var q =

        from ms in new[]
        {
            from fp in Directory.EnumerateFiles(dir, "*.cs")
            where !excludePredicate(fp) && includePredicate(fp)
            orderby fp
            //
            // Find all class declarations where class name is
            // `MoreEnumerable`. Note that this is irrespective of
            // namespace, which is out of sheer laziness.
            //
            from cd in
                CSharpSyntaxTree
                    .ParseText(File.ReadAllText(fp), CSharpParseOptions.Default.WithPreprocessorSymbols("MORELINQ"))
                    .GetRoot()
                    .SyntaxTree
                    .GetCompilationUnitRoot()
                    .DescendantNodes().OfType<ClassDeclarationSyntax>()
            where (string) cd.Identifier.Value == "MoreEnumerable"
            //
            // Get all method declarations where method:
            //
            // - has at least one parameter
            // - extends a type (first parameter uses the `this` modifier)
            // - is public
            // - isn't marked as being obsolete
            //
            from md in cd.DescendantNodes().OfType<MethodDeclarationSyntax>()
            let mn = (string) md.Identifier.Value
            where md.ParameterList.Parameters.Count > 0
               && md.ParameterList.Parameters.First().Modifiers.Any(m => (string)m.Value == "this")
               && md.Modifiers.Any(m => (string)m.Value == "public")
               && md.AttributeLists.SelectMany(al => al.Attributes).All(a => a.Name.ToString() != "Obsolete")
            //
            // Build a dictionary of type abbreviations (e.g. TSource -> a,
            // TResult -> b, etc.) for the method's type parameters. If the
            // method is non-generic, then this will be null!
            //
            let typeParameterAbbreviationByName =
                md.TypeParameterList
                 ?.Parameters
                  .Select((e, i) => (Original: e.Identifier.ValueText, Alias: abbreviatedTypeNodes[i]))
                  .ToDictionary(e => e.Original, e => e.Alias)
            //
            // Put everything together. While we mostly care about the
            // method declaration, the rest of the information is captured
            // for the purpose of stabilizing the code generation order and
            // debugging (--debug).
            //
            select new
            {
                Syntax = md,
                Name = md.Identifier.ToString(),
                TypeParameterCount = md.TypeParameterList?.Parameters.Count ?? 0,
                TypeParameterAbbreviationByName = typeParameterAbbreviationByName,
                ParameterCount = md.ParameterList.Parameters.Count,
                SortableParameterTypes =
                    from p in md.ParameterList.Parameters
                    select CreateTypeKey(p.Type,
                                         n => typeParameterAbbreviationByName != null
                                           && typeParameterAbbreviationByName.TryGetValue(n, out var a) ? a : null),
            }
        }
        from e in ms.Select((m, i) => (SourceOrder: i + 1, Method: m))
        orderby
            e.Method.Name,
            e.Method.TypeParameterCount,
            e.Method.ParameterCount,
            new TupleTypeKey(ImmutableList.CreateRange(e.Method.SortableParameterTypes))
        select new
        {
            e.Method,
            e.SourceOrder,
        };

    q = q.ToArray();

    if (debug)
    {
        var ms =
            //
            // Example of what this is designed to produce:
            //
            // 083: Lag<a, b>(IEnumerable<a>, int, Func<a, a, b>) where a = TSource, b = TResult
            // 084: Lag<a, b>(IEnumerable<a>, int, a, Func<a, a, b>) where a = TSource, b = TResult
            // 085: Lead<a, b>(IEnumerable<a>, int, Func<a, a, b>) where a = TSource, b = TResult
            // 086: Lead<a, b>(IEnumerable<a>, int, a, Func<a, a, b>) where a = TSource, b = TResult
            //
            from e in q
            let m = e.Method
            select new
            {
                m.Name,

                SourceOrder = e.SourceOrder.ToString("000", CultureInfo.InvariantCulture),

                TypeParameters =
                    m.TypeParameterCount == 0
                    ? string.Empty
                    : "<" + string.Join(", ", from a in m.TypeParameterAbbreviationByName
                                              select a.Value) + ">",
                Parameters =
                    "(" + string.Join(", ", m.SortableParameterTypes) + ")",

                Abbreviations =
                    m.TypeParameterCount == 0
                    ? string.Empty
                    : " where " + string.Join(", ", from a in m.TypeParameterAbbreviationByName
                                                    select a.Value + " = " + a.Key),
            }
            into e
            select e.SourceOrder + ": "
                 + e.Name + e.TypeParameters + e.Parameters + e.Abbreviations;

        foreach (var m in ms)
            Console.Error.WriteLine(m);
    }

<<<<<<< HEAD
            var baseImports = new []
            {
                "System",
                "System.CodeDom.Compiler",
                "System.Collections.Generic",
                "System.Diagnostics.CodeAnalysis",
            };

            var imports =
                from ns in baseImports.Concat(usings)
                select indent + $"using {ns};";

            var classes =
                from md in q
                select md.Method.Syntax into md
                group md by (string) md.Identifier.Value into g
                select new
                {
                    Name = g.Key,
                    Overloads =
                        from md in g
                        select
                            MethodDeclaration(md.ReturnType, md.Identifier)
                                .WithAttributeLists(md.AttributeLists)
                                .WithModifiers(
                                    new SyntaxTokenList(
                                        md.Modifiers[0]
                                            .WithLeadingTrivia(
                                                from lt in md.Modifiers[0].LeadingTrivia
                                                where lt.Kind() != SyntaxKind.DisabledTextTrivia
                                                where lt.Kind() != SyntaxKind.IfDirectiveTrivia
                                                where lt.Kind() != SyntaxKind.ElseDirectiveTrivia
                                                where lt.Kind() != SyntaxKind.EndIfDirectiveTrivia
                                                select lt),
                                        md.Modifiers[1]))
                                .WithTypeParameterList(md.TypeParameterList)
                                .WithConstraintClauses(md.ConstraintClauses)
                                .WithParameterList(md.ParameterList)
                                .WithExpressionBody(
                                    ArrowExpressionClause(
                                        InvocationExpression(
                                            MemberAccessExpression(
                                                SyntaxKind.SimpleMemberAccessExpression,
                                                IdentifierName("MoreEnumerable"),
                                                IdentifierName(md.Identifier)),
                                            ArgumentList(
                                                SeparatedList(
                                                    from p in md.ParameterList.Parameters
                                                    select Argument(IdentifierName(p.Identifier)),
                                                    Enumerable.Repeat(ParseToken(",").WithTrailingTrivia(Space),
                                                                      md.ParameterList.Parameters.Count - 1))))
                                            .WithLeadingTrivia(Space))
                                        .WithLeadingTrivia(Whitespace(indent3)))
                                .WithSemicolonToken(ParseToken(";").WithTrailingTrivia(LineFeed))
                }
                into m
                select (!noClassLead ? $@"
=======
    var indent = new string(' ', 4);
    var indent2 = indent + indent;
    var indent3 = indent2 + indent;

    var baseImports = new []
    {
        "System",
        "System.CodeDom.Compiler",
        "System.Collections.Generic",
        "System.Diagnostics.CodeAnalysis",
    };

    var imports =
        from ns in baseImports.Concat(usings)
        select indent + $"using {ns};";

    var classes =
        from md in q
        select md.Method.Syntax into md
        group md by (string) md.Identifier.Value into g
        select new
        {
            Name = g.Key,
            Overloads =
                from md in g
                select
                    MethodDeclaration(md.ReturnType, md.Identifier)
                        .WithAttributeLists(md.AttributeLists)
                        .WithModifiers(md.Modifiers)
                        .WithTypeParameterList(md.TypeParameterList)
                        .WithConstraintClauses(md.ConstraintClauses)
                        .WithParameterList(md.ParameterList)
                        .WithExpressionBody(
                            ArrowExpressionClause(
                                InvocationExpression(
                                    MemberAccessExpression(
                                        SyntaxKind.SimpleMemberAccessExpression,
                                        IdentifierName("MoreEnumerable"),
                                        IdentifierName(md.Identifier)),
                                    ArgumentList(
                                        SeparatedList(
                                            from p in md.ParameterList.Parameters
                                            select Argument(IdentifierName(p.Identifier)),
                                            Enumerable.Repeat(ParseToken(",").WithTrailingTrivia(Space),
                                                              md.ParameterList.Parameters.Count - 1))))
                                    .WithLeadingTrivia(Space))
                                .WithLeadingTrivia(Whitespace(indent3)))
                        .WithSemicolonToken(ParseToken(";").WithTrailingTrivia(LineFeed))
        }
        into m
        select (!noClassLead ? $@"
>>>>>>> 70e4feb4
    /// <summary><c>{m.Name}</c> extension.</summary>

    [GeneratedCode(""{thisAssemblyName.Name}"", ""{thisAssemblyName.Version}"")]" : null) + $@"
    public static partial class {m.Name}Extension
    {{
{string.Join(null, from mo in m.Overloads select mo.ToFullString())}
    }}";

    var template = $@"
#region License and Terms
// MoreLINQ - Extensions to LINQ to Objects
//
// Licensed under the Apache License, Version 2.0 (the ""License"");
// you may not use this file except in compliance with the License.
// You may obtain a copy of the License at
//
//     http://www.apache.org/licenses/LICENSE-2.0
//
// Unless required by applicable law or agreed to in writing, software
// distributed under the License is distributed on an ""AS IS"" BASIS,
// WITHOUT WARRANTIES OR CONDITIONS OF ANY KIND, either express or implied.
// See the License for the specific language governing permissions and
// limitations under the License.
#endregion

// This code was generated by a tool. Any changes made manually will be lost
// the next time this code is regenerated.

#nullable enable // required for auto-generated sources (see below why)

// > Older code generation strategies may not be nullable aware. Setting the
// > project-level nullable context to ""enable"" could result in many
// > warnings that a user is unable to fix. To support this scenario any syntax
// > tree that is determined to be generated will have its nullable state
// > implicitly set to ""disable"", regardless of the overall project state.
//
// Source: https://github.com/dotnet/roslyn/blob/70e158ba6c2c99bd3c3fc0754af0dbf82a6d353d/docs/features/nullable-reference-types.md#generated-code

namespace MoreLinq.Extensions
{{
{string.Join("\n", imports)}
{string.Join("\n", classes)}
}}
    ";

    Console.WriteLine(template.Trim()
                              // normalize line endings
                              .Replace("\r", string.Empty)
                              .Replace("\n", Environment.NewLine));
}

static TypeKey CreateTypeKey(TypeSyntax root,
                             Func<string, TypeKey> abbreviator = null)
{
    return Walk(root ?? throw new ArgumentNullException(nameof(root)));

    TypeKey Walk(TypeSyntax ts) => ts switch
    {
        PredefinedTypeSyntax pts => new SimpleTypeKey(pts.ToString()),
        NullableTypeSyntax nts   => new NullableTypeKey(Walk(nts.ElementType)),
        IdentifierNameSyntax ins => abbreviator?.Invoke(ins.Identifier.ValueText)
                                    ?? new SimpleTypeKey(ins.ToString()),
        GenericNameSyntax gns =>
            new GenericTypeKey(gns.Identifier.ToString(),
                               ImmutableList.CreateRange(gns.TypeArgumentList.Arguments.Select(Walk))),
        ArrayTypeSyntax ats =>
            new ArrayTypeKey(Walk(ats.ElementType),
                             ImmutableList.CreateRange(from rs in ats.RankSpecifiers
                                                       select rs.Rank)),
        TupleTypeSyntax tts =>
            new TupleTypeKey(ImmutableList.CreateRange(from te in tts.Elements
                                                       select Walk(te.Type))),
        _ => throw new NotSupportedException("Unhandled type: " + ts)
    };
}

static T Read<T>(IEnumerator<T> e, Func<Exception> errorFactory = null)
{
    if (!e.MoveNext())
        throw errorFactory?.Invoke() ?? new InvalidOperationException();
    return e.Current;
}

//
// Logical type nodes designed to be structurally sortable based on:
//
// - Type parameter count
// - Name
// - Array rank, if an array
// - Each type parameter (recursively)
//

abstract class TypeKey : IComparable<TypeKey>
{
    protected TypeKey(string name) => Name = name;

    public string Name { get; }
    public abstract ImmutableList<TypeKey> Parameters { get; }

    public virtual int CompareTo(TypeKey other)
        => ReferenceEquals(this, other) ? 0
         : other == null ? 1
         : Parameters.Count.CompareTo(other.Parameters.Count) is {} lc and not 0 ? lc
         : string.Compare(Name, other.Name, StringComparison.Ordinal) is {} nc and not 0 ? nc
         : CompareParameters(other);

    protected virtual int CompareParameters(TypeKey other) =>
        Compare(Parameters, other.Parameters);

    protected static int Compare(IEnumerable<TypeKey> a, IEnumerable<TypeKey> b) =>
        a.Zip(b, (us, them) => (Us: us, Them: them))
         .Select(e => e.Us.CompareTo(e.Them))
         .FirstOrDefault(e => e != 0);
}

sealed class SimpleTypeKey : TypeKey
{
    public SimpleTypeKey(string name) : base(name) {}
    public override string ToString() => Name;
    public override ImmutableList<TypeKey> Parameters => ImmutableList<TypeKey>.Empty;
}

abstract class ParameterizedTypeKey : TypeKey
{
    protected ParameterizedTypeKey(string name, TypeKey parameter) :
        this(name, ImmutableList.Create(parameter)) {}

    protected ParameterizedTypeKey(string name, ImmutableList<TypeKey> parameters) :
        base(name) => Parameters = parameters;

    public override ImmutableList<TypeKey> Parameters { get; }
}

sealed class GenericTypeKey : ParameterizedTypeKey
{
    public GenericTypeKey(string name, ImmutableList<TypeKey> parameters) :
        base(name, parameters) {}

    public override string ToString() =>
        Name + "<" + string.Join(", ", Parameters) + ">";
}

sealed class NullableTypeKey : ParameterizedTypeKey
{
    public NullableTypeKey(TypeKey underlying) : base("?", underlying) {}
    public override string ToString() => Parameters.Single() + "?";
}

sealed class TupleTypeKey : ParameterizedTypeKey
{
    public TupleTypeKey(ImmutableList<TypeKey> parameters) :
        base("()", parameters) {}

    public override string ToString() =>
        "(" + string.Join(", ", Parameters) + ")";
}

sealed class ArrayTypeKey : ParameterizedTypeKey
{
    public ArrayTypeKey(TypeKey element, IEnumerable<int> ranks) :
        base("[]", element) => Ranks = ImmutableList.CreateRange(ranks);

    public ImmutableList<int> Ranks { get; }

    public override string ToString() =>
        Parameters.Single() + string.Concat(from r in Ranks
                                            select "[" + string.Concat(Enumerable.Repeat(",", r - 1)) + "]");

    protected override int CompareParameters(TypeKey other)
    {
        if (other is ArrayTypeKey a)
        {
            if (Ranks.Count.CompareTo(a.Ranks.Count) is {} rlc and not 0)
                return rlc;
            if (Ranks.Zip(a.Ranks, (us, them) => (Us: us, Them: them))
                     .Aggregate(0, (c, r) => c == 0 ? r.Us.CompareTo(r.Them) : c) is {} rc and not 0)
                return rc;
        }

        return base.CompareParameters(other);
    }
}<|MERGE_RESOLUTION|>--- conflicted
+++ resolved
@@ -14,21 +14,21 @@
 //
 #endregion
 
-using System;
-using System.Collections.Generic;
-using System.Collections.Immutable;
-using System.Globalization;
-using System.IO;
-using System.Linq;
-using System.Reflection;
-using System.Text.RegularExpressions;
-using Microsoft.CodeAnalysis;
-using Microsoft.CodeAnalysis.CSharp;
-using Microsoft.CodeAnalysis.CSharp.Syntax;
-using static Microsoft.CodeAnalysis.CSharp.SyntaxFactory;
+    using System;
+    using System.Collections.Generic;
+    using System.Collections.Immutable;
+    using System.Globalization;
+    using System.IO;
+    using System.Linq;
+    using System.Reflection;
+    using System.Text.RegularExpressions;
+    using Microsoft.CodeAnalysis;
+    using Microsoft.CodeAnalysis.CSharp;
+    using Microsoft.CodeAnalysis.CSharp.Syntax;
+    using static Microsoft.CodeAnalysis.CSharp.SyntaxFactory;
 
 try
-{
+    {
     Run(args);
     return 0;
 }
@@ -38,201 +38,204 @@
     return 0xbad;
 }
 
-static void Run(IEnumerable<string> args)
-{
-    var dir = Directory.GetCurrentDirectory();
-
-    string includePattern = null;
-    string excludePattern = null;
-    var debug = false;
-    var usings = new List<string>();
-    var noClassLead = false;
-
-    using (var arg = args.GetEnumerator())
-    {
-        while (arg.MoveNext())
+        static void Run(IEnumerable<string> args)
         {
-            switch (arg.Current)
-            {
-                case "-i":
-                case "--include":
-                    includePattern = Read(arg, MissingArgValue);
-                    break;
-                case "-x":
-                case "--exclude":
-                    excludePattern = Read(arg, MissingArgValue);
-                    break;
-                case "-u":
-                case "--using":
-                    usings.Add(Read(arg, MissingArgValue));
-                    break;
-                case "--no-class-lead":
-                    noClassLead = true;
-                    break;
-                case "-d":
-                case "--debug":
-                    debug = true;
-                    break;
-                case "":
-                    continue;
-                default:
-                    dir = arg.Current[0] != '-'
-                        ? arg.Current
-                        : throw new Exception("Invalid argument: " + arg.Current);
-                    break;
+            var dir = Directory.GetCurrentDirectory();
+
+            string includePattern = null;
+            string excludePattern = null;
+            var debug = false;
+            var usings = new List<string>();
+            var noClassLead = false;
+
+            using (var arg = args.GetEnumerator())
+            {
+                while (arg.MoveNext())
+                {
+                    switch (arg.Current)
+                    {
+                        case "-i":
+                        case "--include":
+                            includePattern = Read(arg, MissingArgValue);
+                            break;
+                        case "-x":
+                        case "--exclude":
+                            excludePattern = Read(arg, MissingArgValue);
+                            break;
+                        case "-u":
+                        case "--using":
+                            usings.Add(Read(arg, MissingArgValue));
+                            break;
+                        case "--no-class-lead":
+                            noClassLead = true;
+                            break;
+                        case "-d":
+                        case "--debug":
+                            debug = true;
+                            break;
+                        case "":
+                            continue;
+                        default:
+                            dir = arg.Current[0] != '-'
+                                ? arg.Current
+                                : throw new Exception("Invalid argument: " + arg.Current);
+                            break;
+                    }
+                }
+
+                static Exception MissingArgValue() =>
+                    new InvalidOperationException("Missing argument value.");
             }
-        }
-
-        static Exception MissingArgValue() =>
-            new InvalidOperationException("Missing argument value.");
-    }
-
-    static Func<string, bool>
-        PredicateFromPattern(string pattern, bool @default) =>
-            string.IsNullOrEmpty(pattern)
-            ? delegate { return @default; }
-            : new Func<string, bool>(new Regex(pattern).IsMatch);
-
-    var includePredicate = PredicateFromPattern(includePattern, true);
-    var excludePredicate = PredicateFromPattern(excludePattern, false);
+
+            static Func<string, bool>
+                PredicateFromPattern(string pattern, bool @default) =>
+                    string.IsNullOrEmpty(pattern)
+                    ? delegate { return @default; }
+                    : new Func<string, bool>(new Regex(pattern).IsMatch);
+
+            var includePredicate = PredicateFromPattern(includePattern, true);
+            var excludePredicate = PredicateFromPattern(excludePattern, false);
 
     var thisAssemblyName = typeof(TypeKey).GetTypeInfo().Assembly.GetName();
 
-    //
-    // Type abbreviations are used to abbreviate all generic type
-    // parameters into a letter from the alphabet. So for example, a
-    // method with generic type parameters `TSource` and `TResult` will
-    // become `a` and `b`. This is used later for sorting and stabilizes
-    // the sort irrespective of how the type parameters are named or
-    // renamed in the source.
-    //
-
-    var abbreviatedTypeNodes = Enumerable
-        .Range(0, 26)
-        .Select(a => (char) ('a' + a))
-        .Select(ch => new SimpleTypeKey(ch.ToString()))
-        .ToArray();
-
-    var q =
-
-        from ms in new[]
-        {
-            from fp in Directory.EnumerateFiles(dir, "*.cs")
-            where !excludePredicate(fp) && includePredicate(fp)
-            orderby fp
             //
-            // Find all class declarations where class name is
-            // `MoreEnumerable`. Note that this is irrespective of
-            // namespace, which is out of sheer laziness.
+            // Type abbreviations are used to abbreviate all generic type
+            // parameters into a letter from the alphabet. So for example, a
+            // method with generic type parameters `TSource` and `TResult` will
+            // become `a` and `b`. This is used later for sorting and stabilizes
+            // the sort irrespective of how the type parameters are named or
+            // renamed in the source.
             //
-            from cd in
-                CSharpSyntaxTree
-                    .ParseText(File.ReadAllText(fp), CSharpParseOptions.Default.WithPreprocessorSymbols("MORELINQ"))
-                    .GetRoot()
-                    .SyntaxTree
-                    .GetCompilationUnitRoot()
-                    .DescendantNodes().OfType<ClassDeclarationSyntax>()
-            where (string) cd.Identifier.Value == "MoreEnumerable"
-            //
-            // Get all method declarations where method:
-            //
-            // - has at least one parameter
-            // - extends a type (first parameter uses the `this` modifier)
-            // - is public
-            // - isn't marked as being obsolete
-            //
-            from md in cd.DescendantNodes().OfType<MethodDeclarationSyntax>()
-            let mn = (string) md.Identifier.Value
-            where md.ParameterList.Parameters.Count > 0
-               && md.ParameterList.Parameters.First().Modifiers.Any(m => (string)m.Value == "this")
-               && md.Modifiers.Any(m => (string)m.Value == "public")
-               && md.AttributeLists.SelectMany(al => al.Attributes).All(a => a.Name.ToString() != "Obsolete")
-            //
-            // Build a dictionary of type abbreviations (e.g. TSource -> a,
-            // TResult -> b, etc.) for the method's type parameters. If the
-            // method is non-generic, then this will be null!
-            //
-            let typeParameterAbbreviationByName =
-                md.TypeParameterList
-                 ?.Parameters
-                  .Select((e, i) => (Original: e.Identifier.ValueText, Alias: abbreviatedTypeNodes[i]))
-                  .ToDictionary(e => e.Original, e => e.Alias)
-            //
-            // Put everything together. While we mostly care about the
-            // method declaration, the rest of the information is captured
-            // for the purpose of stabilizing the code generation order and
-            // debugging (--debug).
-            //
+
+            var abbreviatedTypeNodes = Enumerable
+                .Range(0, 26)
+                .Select(a => (char) ('a' + a))
+                .Select(ch => new SimpleTypeKey(ch.ToString()))
+                .ToArray();
+
+        var q =
+
+            from ms in new[]
+            {
+                from fp in Directory.EnumerateFiles(dir, "*.cs")
+                where !excludePredicate(fp) && includePredicate(fp)
+                orderby fp
+                //
+                // Find all class declarations where class name is
+                // `MoreEnumerable`. Note that this is irrespective of
+                // namespace, which is out of sheer laziness.
+                //
+                from cd in
+                    CSharpSyntaxTree
+                        .ParseText(File.ReadAllText(fp), CSharpParseOptions.Default.WithPreprocessorSymbols("MORELINQ"))
+                        .GetRoot()
+                        .SyntaxTree
+                        .GetCompilationUnitRoot()
+                        .DescendantNodes().OfType<ClassDeclarationSyntax>()
+                where (string) cd.Identifier.Value == "MoreEnumerable"
+                //
+                // Get all method declarations where method:
+                //
+                // - has at least one parameter
+                // - extends a type (first parameter uses the `this` modifier)
+                // - is public
+                // - isn't marked as being obsolete
+                //
+                from md in cd.DescendantNodes().OfType<MethodDeclarationSyntax>()
+                let mn = (string) md.Identifier.Value
+                where md.ParameterList.Parameters.Count > 0
+                   && md.ParameterList.Parameters.First().Modifiers.Any(m => (string)m.Value == "this")
+                   && md.Modifiers.Any(m => (string)m.Value == "public")
+                   && md.AttributeLists.SelectMany(al => al.Attributes).All(a => a.Name.ToString() != "Obsolete")
+                //
+                // Build a dictionary of type abbreviations (e.g. TSource -> a,
+                // TResult -> b, etc.) for the method's type parameters. If the
+                // method is non-generic, then this will be null!
+                //
+                let typeParameterAbbreviationByName =
+                    md.TypeParameterList
+                     ?.Parameters
+                      .Select((e, i) => (Original: e.Identifier.ValueText, Alias: abbreviatedTypeNodes[i]))
+                      .ToDictionary(e => e.Original, e => e.Alias)
+                //
+                // Put everything together. While we mostly care about the
+                // method declaration, the rest of the information is captured
+                // for the purpose of stabilizing the code generation order and
+                // debugging (--debug).
+                //
+                select new
+                {
+                    Syntax = md,
+                    Name = md.Identifier.ToString(),
+                    TypeParameterCount = md.TypeParameterList?.Parameters.Count ?? 0,
+                    TypeParameterAbbreviationByName = typeParameterAbbreviationByName,
+                    ParameterCount = md.ParameterList.Parameters.Count,
+                    SortableParameterTypes =
+                        from p in md.ParameterList.Parameters
+                        select CreateTypeKey(p.Type,
+                                             n => typeParameterAbbreviationByName != null
+                                               && typeParameterAbbreviationByName.TryGetValue(n, out var a) ? a : null),
+                }
+            }
+            from e in ms.Select((m, i) => (SourceOrder: i + 1, Method: m))
+            orderby
+                e.Method.Name,
+                e.Method.TypeParameterCount,
+                e.Method.ParameterCount,
+                new TupleTypeKey(ImmutableList.CreateRange(e.Method.SortableParameterTypes))
             select new
             {
-                Syntax = md,
-                Name = md.Identifier.ToString(),
-                TypeParameterCount = md.TypeParameterList?.Parameters.Count ?? 0,
-                TypeParameterAbbreviationByName = typeParameterAbbreviationByName,
-                ParameterCount = md.ParameterList.Parameters.Count,
-                SortableParameterTypes =
-                    from p in md.ParameterList.Parameters
-                    select CreateTypeKey(p.Type,
-                                         n => typeParameterAbbreviationByName != null
-                                           && typeParameterAbbreviationByName.TryGetValue(n, out var a) ? a : null),
+                e.Method,
+                e.SourceOrder,
+            };
+
+            q = q.ToArray();
+
+            if (debug)
+            {
+                var ms =
+                    //
+                    // Example of what this is designed to produce:
+                    //
+                    // 083: Lag<a, b>(IEnumerable<a>, int, Func<a, a, b>) where a = TSource, b = TResult
+                    // 084: Lag<a, b>(IEnumerable<a>, int, a, Func<a, a, b>) where a = TSource, b = TResult
+                    // 085: Lead<a, b>(IEnumerable<a>, int, Func<a, a, b>) where a = TSource, b = TResult
+                    // 086: Lead<a, b>(IEnumerable<a>, int, a, Func<a, a, b>) where a = TSource, b = TResult
+                    //
+                    from e in q
+                    let m = e.Method
+                    select new
+                    {
+                        m.Name,
+
+                        SourceOrder = e.SourceOrder.ToString("000", CultureInfo.InvariantCulture),
+
+                        TypeParameters =
+                            m.TypeParameterCount == 0
+                            ? string.Empty
+                            : "<" + string.Join(", ", from a in m.TypeParameterAbbreviationByName
+                                                      select a.Value) + ">",
+                        Parameters =
+                            "(" + string.Join(", ", m.SortableParameterTypes) + ")",
+
+                        Abbreviations =
+                            m.TypeParameterCount == 0
+                            ? string.Empty
+                            : " where " + string.Join(", ", from a in m.TypeParameterAbbreviationByName
+                                                            select a.Value + " = " + a.Key),
+                    }
+                    into e
+                    select e.SourceOrder + ": "
+                         + e.Name + e.TypeParameters + e.Parameters + e.Abbreviations;
+
+                foreach (var m in ms)
+                    Console.Error.WriteLine(m);
             }
-        }
-        from e in ms.Select((m, i) => (SourceOrder: i + 1, Method: m))
-        orderby
-            e.Method.Name,
-            e.Method.TypeParameterCount,
-            e.Method.ParameterCount,
-            new TupleTypeKey(ImmutableList.CreateRange(e.Method.SortableParameterTypes))
-        select new
-        {
-            e.Method,
-            e.SourceOrder,
-        };
-
-    q = q.ToArray();
-
-    if (debug)
-    {
-        var ms =
-            //
-            // Example of what this is designed to produce:
-            //
-            // 083: Lag<a, b>(IEnumerable<a>, int, Func<a, a, b>) where a = TSource, b = TResult
-            // 084: Lag<a, b>(IEnumerable<a>, int, a, Func<a, a, b>) where a = TSource, b = TResult
-            // 085: Lead<a, b>(IEnumerable<a>, int, Func<a, a, b>) where a = TSource, b = TResult
-            // 086: Lead<a, b>(IEnumerable<a>, int, a, Func<a, a, b>) where a = TSource, b = TResult
-            //
-            from e in q
-            let m = e.Method
-            select new
-            {
-                m.Name,
-
-                SourceOrder = e.SourceOrder.ToString("000", CultureInfo.InvariantCulture),
-
-                TypeParameters =
-                    m.TypeParameterCount == 0
-                    ? string.Empty
-                    : "<" + string.Join(", ", from a in m.TypeParameterAbbreviationByName
-                                              select a.Value) + ">",
-                Parameters =
-                    "(" + string.Join(", ", m.SortableParameterTypes) + ")",
-
-                Abbreviations =
-                    m.TypeParameterCount == 0
-                    ? string.Empty
-                    : " where " + string.Join(", ", from a in m.TypeParameterAbbreviationByName
-                                                    select a.Value + " = " + a.Key),
-            }
-            into e
-            select e.SourceOrder + ": "
-                 + e.Name + e.TypeParameters + e.Parameters + e.Abbreviations;
-
-        foreach (var m in ms)
-            Console.Error.WriteLine(m);
-    }
-
-<<<<<<< HEAD
+
+            var indent = new string(' ', 4);
+            var indent2 = indent + indent;
+            var indent3 = indent2 + indent;
+
             var baseImports = new []
             {
                 "System",
@@ -290,59 +293,6 @@
                 }
                 into m
                 select (!noClassLead ? $@"
-=======
-    var indent = new string(' ', 4);
-    var indent2 = indent + indent;
-    var indent3 = indent2 + indent;
-
-    var baseImports = new []
-    {
-        "System",
-        "System.CodeDom.Compiler",
-        "System.Collections.Generic",
-        "System.Diagnostics.CodeAnalysis",
-    };
-
-    var imports =
-        from ns in baseImports.Concat(usings)
-        select indent + $"using {ns};";
-
-    var classes =
-        from md in q
-        select md.Method.Syntax into md
-        group md by (string) md.Identifier.Value into g
-        select new
-        {
-            Name = g.Key,
-            Overloads =
-                from md in g
-                select
-                    MethodDeclaration(md.ReturnType, md.Identifier)
-                        .WithAttributeLists(md.AttributeLists)
-                        .WithModifiers(md.Modifiers)
-                        .WithTypeParameterList(md.TypeParameterList)
-                        .WithConstraintClauses(md.ConstraintClauses)
-                        .WithParameterList(md.ParameterList)
-                        .WithExpressionBody(
-                            ArrowExpressionClause(
-                                InvocationExpression(
-                                    MemberAccessExpression(
-                                        SyntaxKind.SimpleMemberAccessExpression,
-                                        IdentifierName("MoreEnumerable"),
-                                        IdentifierName(md.Identifier)),
-                                    ArgumentList(
-                                        SeparatedList(
-                                            from p in md.ParameterList.Parameters
-                                            select Argument(IdentifierName(p.Identifier)),
-                                            Enumerable.Repeat(ParseToken(",").WithTrailingTrivia(Space),
-                                                              md.ParameterList.Parameters.Count - 1))))
-                                    .WithLeadingTrivia(Space))
-                                .WithLeadingTrivia(Whitespace(indent3)))
-                        .WithSemicolonToken(ParseToken(";").WithTrailingTrivia(LineFeed))
-        }
-        into m
-        select (!noClassLead ? $@"
->>>>>>> 70e4feb4
     /// <summary><c>{m.Name}</c> extension.</summary>
 
     [GeneratedCode(""{thisAssemblyName.Name}"", ""{thisAssemblyName.Version}"")]" : null) + $@"
@@ -351,7 +301,7 @@
 {string.Join(null, from mo in m.Overloads select mo.ToFullString())}
     }}";
 
-    var template = $@"
+            var template = $@"
 #region License and Terms
 // MoreLINQ - Extensions to LINQ to Objects
 //
@@ -386,142 +336,142 @@
 {string.Join("\n", imports)}
 {string.Join("\n", classes)}
 }}
-    ";
-
-    Console.WriteLine(template.Trim()
-                              // normalize line endings
-                              .Replace("\r", string.Empty)
-                              .Replace("\n", Environment.NewLine));
-}
+            ";
+
+            Console.WriteLine(template.Trim()
+                                      // normalize line endings
+                                      .Replace("\r", string.Empty)
+                                      .Replace("\n", Environment.NewLine));
+        }
 
 static TypeKey CreateTypeKey(TypeSyntax root,
-                             Func<string, TypeKey> abbreviator = null)
-{
-    return Walk(root ?? throw new ArgumentNullException(nameof(root)));
-
-    TypeKey Walk(TypeSyntax ts) => ts switch
-    {
-        PredefinedTypeSyntax pts => new SimpleTypeKey(pts.ToString()),
-        NullableTypeSyntax nts   => new NullableTypeKey(Walk(nts.ElementType)),
-        IdentifierNameSyntax ins => abbreviator?.Invoke(ins.Identifier.ValueText)
-                                    ?? new SimpleTypeKey(ins.ToString()),
-        GenericNameSyntax gns =>
-            new GenericTypeKey(gns.Identifier.ToString(),
-                               ImmutableList.CreateRange(gns.TypeArgumentList.Arguments.Select(Walk))),
-        ArrayTypeSyntax ats =>
-            new ArrayTypeKey(Walk(ats.ElementType),
-                             ImmutableList.CreateRange(from rs in ats.RankSpecifiers
-                                                       select rs.Rank)),
-        TupleTypeSyntax tts =>
-            new TupleTypeKey(ImmutableList.CreateRange(from te in tts.Elements
-                                                       select Walk(te.Type))),
-        _ => throw new NotSupportedException("Unhandled type: " + ts)
-    };
-}
-
-static T Read<T>(IEnumerator<T> e, Func<Exception> errorFactory = null)
-{
-    if (!e.MoveNext())
-        throw errorFactory?.Invoke() ?? new InvalidOperationException();
-    return e.Current;
-}
-
-//
-// Logical type nodes designed to be structurally sortable based on:
-//
-// - Type parameter count
-// - Name
-// - Array rank, if an array
-// - Each type parameter (recursively)
-//
-
-abstract class TypeKey : IComparable<TypeKey>
-{
-    protected TypeKey(string name) => Name = name;
-
-    public string Name { get; }
-    public abstract ImmutableList<TypeKey> Parameters { get; }
-
-    public virtual int CompareTo(TypeKey other)
-        => ReferenceEquals(this, other) ? 0
-         : other == null ? 1
+                                            Func<string, TypeKey> abbreviator = null)
+        {
+            return Walk(root ?? throw new ArgumentNullException(nameof(root)));
+
+            TypeKey Walk(TypeSyntax ts) => ts switch
+            {
+                PredefinedTypeSyntax pts => new SimpleTypeKey(pts.ToString()),
+                NullableTypeSyntax nts   => new NullableTypeKey(Walk(nts.ElementType)),
+                IdentifierNameSyntax ins => abbreviator?.Invoke(ins.Identifier.ValueText)
+                                            ?? new SimpleTypeKey(ins.ToString()),
+                GenericNameSyntax gns =>
+                    new GenericTypeKey(gns.Identifier.ToString(),
+                                       ImmutableList.CreateRange(gns.TypeArgumentList.Arguments.Select(Walk))),
+                ArrayTypeSyntax ats =>
+                    new ArrayTypeKey(Walk(ats.ElementType),
+                                     ImmutableList.CreateRange(from rs in ats.RankSpecifiers
+                                                               select rs.Rank)),
+                TupleTypeSyntax tts =>
+                    new TupleTypeKey(ImmutableList.CreateRange(from te in tts.Elements
+                                                               select Walk(te.Type))),
+                _ => throw new NotSupportedException("Unhandled type: " + ts)
+            };
+        }
+
+        static T Read<T>(IEnumerator<T> e, Func<Exception> errorFactory = null)
+        {
+            if (!e.MoveNext())
+                throw errorFactory?.Invoke() ?? new InvalidOperationException();
+            return e.Current;
+        }
+
+    //
+    // Logical type nodes designed to be structurally sortable based on:
+    //
+    // - Type parameter count
+    // - Name
+    // - Array rank, if an array
+    // - Each type parameter (recursively)
+    //
+
+    abstract class TypeKey : IComparable<TypeKey>
+    {
+        protected TypeKey(string name) => Name = name;
+
+        public string Name { get; }
+        public abstract ImmutableList<TypeKey> Parameters { get; }
+
+        public virtual int CompareTo(TypeKey other)
+            => ReferenceEquals(this, other) ? 0
+             : other == null ? 1
          : Parameters.Count.CompareTo(other.Parameters.Count) is {} lc and not 0 ? lc
          : string.Compare(Name, other.Name, StringComparison.Ordinal) is {} nc and not 0 ? nc
-         : CompareParameters(other);
-
-    protected virtual int CompareParameters(TypeKey other) =>
-        Compare(Parameters, other.Parameters);
-
-    protected static int Compare(IEnumerable<TypeKey> a, IEnumerable<TypeKey> b) =>
-        a.Zip(b, (us, them) => (Us: us, Them: them))
-         .Select(e => e.Us.CompareTo(e.Them))
-         .FirstOrDefault(e => e != 0);
-}
-
-sealed class SimpleTypeKey : TypeKey
-{
-    public SimpleTypeKey(string name) : base(name) {}
-    public override string ToString() => Name;
-    public override ImmutableList<TypeKey> Parameters => ImmutableList<TypeKey>.Empty;
-}
-
-abstract class ParameterizedTypeKey : TypeKey
-{
-    protected ParameterizedTypeKey(string name, TypeKey parameter) :
-        this(name, ImmutableList.Create(parameter)) {}
-
-    protected ParameterizedTypeKey(string name, ImmutableList<TypeKey> parameters) :
-        base(name) => Parameters = parameters;
-
-    public override ImmutableList<TypeKey> Parameters { get; }
-}
-
-sealed class GenericTypeKey : ParameterizedTypeKey
-{
-    public GenericTypeKey(string name, ImmutableList<TypeKey> parameters) :
-        base(name, parameters) {}
-
-    public override string ToString() =>
-        Name + "<" + string.Join(", ", Parameters) + ">";
-}
-
-sealed class NullableTypeKey : ParameterizedTypeKey
-{
-    public NullableTypeKey(TypeKey underlying) : base("?", underlying) {}
-    public override string ToString() => Parameters.Single() + "?";
-}
-
-sealed class TupleTypeKey : ParameterizedTypeKey
-{
-    public TupleTypeKey(ImmutableList<TypeKey> parameters) :
-        base("()", parameters) {}
-
-    public override string ToString() =>
-        "(" + string.Join(", ", Parameters) + ")";
-}
-
-sealed class ArrayTypeKey : ParameterizedTypeKey
-{
-    public ArrayTypeKey(TypeKey element, IEnumerable<int> ranks) :
-        base("[]", element) => Ranks = ImmutableList.CreateRange(ranks);
-
-    public ImmutableList<int> Ranks { get; }
-
-    public override string ToString() =>
-        Parameters.Single() + string.Concat(from r in Ranks
-                                            select "[" + string.Concat(Enumerable.Repeat(",", r - 1)) + "]");
-
-    protected override int CompareParameters(TypeKey other)
-    {
-        if (other is ArrayTypeKey a)
+             : CompareParameters(other);
+
+        protected virtual int CompareParameters(TypeKey other) =>
+            Compare(Parameters, other.Parameters);
+
+        protected static int Compare(IEnumerable<TypeKey> a, IEnumerable<TypeKey> b) =>
+            a.Zip(b, (us, them) => (Us: us, Them: them))
+             .Select(e => e.Us.CompareTo(e.Them))
+             .FirstOrDefault(e => e != 0);
+    }
+
+    sealed class SimpleTypeKey : TypeKey
+    {
+        public SimpleTypeKey(string name) : base(name) {}
+        public override string ToString() => Name;
+        public override ImmutableList<TypeKey> Parameters => ImmutableList<TypeKey>.Empty;
+    }
+
+    abstract class ParameterizedTypeKey : TypeKey
+    {
+        protected ParameterizedTypeKey(string name, TypeKey parameter) :
+            this(name, ImmutableList.Create(parameter)) {}
+
+        protected ParameterizedTypeKey(string name, ImmutableList<TypeKey> parameters) :
+            base(name) => Parameters = parameters;
+
+        public override ImmutableList<TypeKey> Parameters { get; }
+    }
+
+    sealed class GenericTypeKey : ParameterizedTypeKey
+    {
+        public GenericTypeKey(string name, ImmutableList<TypeKey> parameters) :
+            base(name, parameters) {}
+
+        public override string ToString() =>
+            Name + "<" + string.Join(", ", Parameters) + ">";
+    }
+
+    sealed class NullableTypeKey : ParameterizedTypeKey
+    {
+        public NullableTypeKey(TypeKey underlying) : base("?", underlying) {}
+        public override string ToString() => Parameters.Single() + "?";
+    }
+
+    sealed class TupleTypeKey : ParameterizedTypeKey
+    {
+        public TupleTypeKey(ImmutableList<TypeKey> parameters) :
+            base("()", parameters) {}
+
+        public override string ToString() =>
+            "(" + string.Join(", ", Parameters) + ")";
+    }
+
+    sealed class ArrayTypeKey : ParameterizedTypeKey
+    {
+        public ArrayTypeKey(TypeKey element, IEnumerable<int> ranks) :
+            base("[]", element) => Ranks = ImmutableList.CreateRange(ranks);
+
+        public ImmutableList<int> Ranks { get; }
+
+        public override string ToString() =>
+            Parameters.Single() + string.Concat(from r in Ranks
+                                                select "[" + string.Concat(Enumerable.Repeat(",", r - 1)) + "]");
+
+        protected override int CompareParameters(TypeKey other)
         {
+            if (other is ArrayTypeKey a)
+            {
             if (Ranks.Count.CompareTo(a.Ranks.Count) is {} rlc and not 0)
-                return rlc;
-            if (Ranks.Zip(a.Ranks, (us, them) => (Us: us, Them: them))
+                    return rlc;
+                if (Ranks.Zip(a.Ranks, (us, them) => (Us: us, Them: them))
                      .Aggregate(0, (c, r) => c == 0 ? r.Us.CompareTo(r.Them) : c) is {} rc and not 0)
-                return rc;
+                    return rc;
+            }
+
+            return base.CompareParameters(other);
         }
-
-        return base.CompareParameters(other);
-    }
-}+    }