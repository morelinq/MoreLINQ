#region License and Terms
// MoreLINQ - Extensions to LINQ to Objects
// Copyright (c) 2008 Jonathan Skeet. All rights reserved.
//
// Licensed under the Apache License, Version 2.0 (the "License");
// you may not use this file except in compliance with the License.
// You may obtain a copy of the License at
//
//     http://www.apache.org/licenses/LICENSE-2.0
//
// Unless required by applicable law or agreed to in writing, software
// distributed under the License is distributed on an "AS IS" BASIS,
// WITHOUT WARRANTIES OR CONDITIONS OF ANY KIND, either express or implied.
// See the License for the specific language governing permissions and
// limitations under the License.
#endregion

namespace MoreLinq.Test
{
    using System;
    using System.Collections.Generic;
    using NUnit.Framework;
    using NUnit.Framework.Constraints;

    public enum SourceKind
    {
        Sequence,
        BreakingList,
        BreakingReadOnlyList,
        BreakingCollection,
        BreakingReadOnlyCollection
    }

    internal static class SourceKinds
    {
        public static readonly IEnumerable<SourceKind> Collection = new[]
        {
            SourceKind.BreakingCollection,
            SourceKind.BreakingReadOnlyCollection
        };

<<<<<<< HEAD
        public static readonly IEnumerable<SourceKind> List = new[]
        {
            SourceKind.BreakingList,
            SourceKind.BreakingReadOnlyList
        };
=======
        internal static void AssertSequenceEqual<T>(this IEnumerable<T> actual, IEnumerable<T> expected) =>
            Assert.That(actual, Is.EqualTo(expected));
>>>>>>> d4529486

        public static readonly IEnumerable<SourceKind> SequenceAndCollection = new[]
        {
            SourceKind.Sequence,
            SourceKind.BreakingCollection,
            SourceKind.BreakingReadOnlyCollection
        };

<<<<<<< HEAD
        public static readonly IEnumerable<SourceKind> SequenceAndList = new[]
        {
            SourceKind.Sequence,
            SourceKind.BreakingList,
            SourceKind.BreakingReadOnlyList
        };
    }
=======
        internal static void AssertSequenceEqual<T>(this IEnumerable<T> actual, params T[] expected) =>
            Assert.That(actual, Is.EqualTo(expected));
>>>>>>> d4529486

    static partial class TestExtensions
    {
        internal static void AssertSequence<T>(this IEnumerable<T> actual, params IResolveConstraint[] expectations)
        {
            var i = 0;
            foreach (var item in actual)
            {
                Assert.That(i, Is.LessThan(expectations.Length), "Actual sequence has more items than expected.");
                var expectation = expectations[i];
                Assert.That(item, expectation, "Unexpected element in sequence at index " + i);
                i++;
            }
            Assert.That(i, Is.EqualTo(expectations.Length), "Actual sequence has fewer items than expected.");
        }

        /// <summary>
        /// Just to make our testing easier so we can chain the assertion call.
        /// </summary>
        internal static void AssertSequenceEqual<T>(this IEnumerable<T> actual, IEnumerable<T> expected) =>
            Assert.That(actual, Is.EquivalentTo(expected));

        /// <summary>
        /// Make testing even easier - a params array makes for readable tests :)
        /// The sequence should be evaluated exactly once.
        /// </summary>
        internal static void AssertSequenceEqual<T>(this IEnumerable<T> actual, params T[] expected) =>
            Assert.That(actual, Is.EquivalentTo(expected));

        internal static IEnumerable<string> GenerateSplits(this string str, params char[] separators)
        {
            foreach (var split in str.Split(separators))
                yield return split;
        }

        internal static IEnumerable<T> ToSourceKind<T>(this IEnumerable<T> input, SourceKind sourceKind)
        {
            switch (sourceKind)
            {
                case SourceKind.Sequence:
                    return input.Select(x => x);
                case SourceKind.BreakingList:
                    return new BreakingList<T>(input.ToList());
                case SourceKind.BreakingReadOnlyList:
                    return new BreakingReadOnlyList<T>(input.ToList());
                case SourceKind.BreakingCollection:
                    return new BreakingCollection<T>(input.ToList());
                case SourceKind.BreakingReadOnlyCollection:
                    return new BreakingReadOnlyCollection<T>(input.ToList());
                default:
                    throw new ArgumentException(nameof(sourceKind));
            }
        }
    }
}<|MERGE_RESOLUTION|>--- conflicted
+++ resolved
@@ -39,16 +39,11 @@
             SourceKind.BreakingReadOnlyCollection
         };
 
-<<<<<<< HEAD
         public static readonly IEnumerable<SourceKind> List = new[]
         {
             SourceKind.BreakingList,
             SourceKind.BreakingReadOnlyList
         };
-=======
-        internal static void AssertSequenceEqual<T>(this IEnumerable<T> actual, IEnumerable<T> expected) =>
-            Assert.That(actual, Is.EqualTo(expected));
->>>>>>> d4529486
 
         public static readonly IEnumerable<SourceKind> SequenceAndCollection = new[]
         {
@@ -57,7 +52,6 @@
             SourceKind.BreakingReadOnlyCollection
         };
 
-<<<<<<< HEAD
         public static readonly IEnumerable<SourceKind> SequenceAndList = new[]
         {
             SourceKind.Sequence,
@@ -65,13 +59,24 @@
             SourceKind.BreakingReadOnlyList
         };
     }
-=======
-        internal static void AssertSequenceEqual<T>(this IEnumerable<T> actual, params T[] expected) =>
-            Assert.That(actual, Is.EqualTo(expected));
->>>>>>> d4529486
 
     static partial class TestExtensions
     {
+        /// <summary>
+        /// Just to make our testing easier so we can chain the assertion call.
+        /// </summary>
+
+        internal static void AssertSequenceEqual<T>(this IEnumerable<T> actual, IEnumerable<T> expected) =>
+            Assert.That(actual, Is.EqualTo(expected));
+
+        /// <summary>
+        /// Make testing even easier - a params array makes for readable tests :)
+        /// The sequence should be evaluated exactly once.
+        /// </summary>
+
+        internal static void AssertSequenceEqual<T>(this IEnumerable<T> actual, params T[] expected) =>
+            Assert.That(actual, Is.EqualTo(expected));
+
         internal static void AssertSequence<T>(this IEnumerable<T> actual, params IResolveConstraint[] expectations)
         {
             var i = 0;
@@ -85,23 +90,17 @@
             Assert.That(i, Is.EqualTo(expectations.Length), "Actual sequence has fewer items than expected.");
         }
 
-        /// <summary>
-        /// Just to make our testing easier so we can chain the assertion call.
-        /// </summary>
-        internal static void AssertSequenceEqual<T>(this IEnumerable<T> actual, IEnumerable<T> expected) =>
-            Assert.That(actual, Is.EquivalentTo(expected));
-
-        /// <summary>
-        /// Make testing even easier - a params array makes for readable tests :)
-        /// The sequence should be evaluated exactly once.
-        /// </summary>
-        internal static void AssertSequenceEqual<T>(this IEnumerable<T> actual, params T[] expected) =>
-            Assert.That(actual, Is.EquivalentTo(expected));
-
         internal static IEnumerable<string> GenerateSplits(this string str, params char[] separators)
         {
             foreach (var split in str.Split(separators))
                 yield return split;
+        }
+
+        internal static IEnumerable<IEnumerable<T>> ArrangeCollectionTestCases<T>(this IEnumerable<T> input)
+        {
+            yield return input.ToSourceKind(SourceKind.Sequence);
+            yield return input.ToSourceKind(SourceKind.BreakingReadOnlyCollection);
+            yield return input.ToSourceKind(SourceKind.BreakingCollection);
         }
 
         internal static IEnumerable<T> ToSourceKind<T>(this IEnumerable<T> input, SourceKind sourceKind)
