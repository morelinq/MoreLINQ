--- conflicted
+++ resolved
@@ -87,21 +87,8 @@
                 yield return split;
         }
 
-<<<<<<< HEAD
-        internal static IEnumerable<IEnumerable<T>> ArrangeCollectionTestCases<T>(this IEnumerable<T> input)
-        {
-            yield return input.ToSourceKind(SourceKind.Sequence);
-            yield return input.ToSourceKind(SourceKind.BreakingReadOnlyCollection);
-            yield return input.ToSourceKind(SourceKind.BreakingCollection);
-        }
-
         internal static IEnumerable<T> ToSourceKind<T>(this IEnumerable<T> input, SourceKind sourceKind) =>
             sourceKind switch
-=======
-        internal static IEnumerable<T> ToSourceKind<T>(this IEnumerable<T> input, SourceKind sourceKind)
-        {
-            return sourceKind switch
->>>>>>> 9c17aae3
             {
                 SourceKind.Sequence => input.Select(x => x),
                 SourceKind.BreakingList => new BreakingList<T>(input.ToList()),
