--- conflicted
+++ resolved
@@ -2,13 +2,7 @@
 
   <PropertyGroup>
     <AssemblyTitle>MoreLinq.Test</AssemblyTitle>
-<<<<<<< HEAD
-    <VersionPrefix>2.0.0</VersionPrefix>
-    <Authors>MoreLINQ Developers</Authors>
     <TargetFrameworks>netcoreapp1.0;net452</TargetFrameworks>
-=======
-    <TargetFrameworks>netcoreapp1.0;net451</TargetFrameworks>
->>>>>>> 79dcd03f
     <TreatWarningsAsErrors>true</TreatWarningsAsErrors>
     <DebugType>portable</DebugType>
     <AssemblyName>MoreLinq.Test</AssemblyName>
