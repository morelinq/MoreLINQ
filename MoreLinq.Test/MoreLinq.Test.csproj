﻿<?xml version="1.0" encoding="utf-8"?>
<Project ToolsVersion="4.0" DefaultTargets="Build" xmlns="http://schemas.microsoft.com/developer/msbuild/2003">
  <PropertyGroup>
    <Configuration Condition=" '$(Configuration)' == '' ">Debug</Configuration>
    <Platform Condition=" '$(Platform)' == '' ">AnyCPU</Platform>
    <ProductVersion>9.0.30729</ProductVersion>
    <SchemaVersion>2.0</SchemaVersion>
    <ProjectGuid>{D89B7AF5-7615-47B7-B894-A722E66DB3D8}</ProjectGuid>
    <OutputType>Library</OutputType>
    <AppDesignerFolder>Properties</AppDesignerFolder>
    <RootNamespace>MoreLinq.Test</RootNamespace>
    <AssemblyName>MoreLinq.Test</AssemblyName>
    <TargetFrameworkVersion>v3.5</TargetFrameworkVersion>
    <FileAlignment>512</FileAlignment>
    <FileUpgradeFlags>
    </FileUpgradeFlags>
    <OldToolsVersion>3.5</OldToolsVersion>
    <UpgradeBackupLocation />
  </PropertyGroup>
  <PropertyGroup Condition=" '$(Configuration)|$(Platform)' == 'Debug|AnyCPU' ">
    <DebugSymbols>true</DebugSymbols>
    <DebugType>full</DebugType>
    <Optimize>false</Optimize>
    <OutputPath>bin\Debug\</OutputPath>
    <DefineConstants>DEBUG;TRACE</DefineConstants>
    <ErrorReport>prompt</ErrorReport>
    <WarningLevel>4</WarningLevel>
  </PropertyGroup>
  <PropertyGroup Condition=" '$(Configuration)|$(Platform)' == 'Release|AnyCPU' ">
    <DebugType>pdbonly</DebugType>
    <Optimize>true</Optimize>
    <OutputPath>bin\Release\</OutputPath>
    <DefineConstants>TRACE</DefineConstants>
    <ErrorReport>prompt</ErrorReport>
    <WarningLevel>4</WarningLevel>
  </PropertyGroup>
  <ItemGroup>
    <Reference Include="nunit.framework, Version=2.4.8.0, Culture=neutral, PublicKeyToken=96d09a1eb7f44a77, processorArchitecture=MSIL">
      <SpecificVersion>False</SpecificVersion>
      <HintPath>..\lib\nunit.framework.dll</HintPath>
    </Reference>
    <Reference Include="System" />
    <Reference Include="System.Core">
      <RequiredTargetFramework>3.5</RequiredTargetFramework>
    </Reference>
    <Reference Include="System.Xml.Linq">
      <RequiredTargetFramework>3.5</RequiredTargetFramework>
    </Reference>
    <Reference Include="System.Data.DataSetExtensions">
      <RequiredTargetFramework>3.5</RequiredTargetFramework>
    </Reference>
    <Reference Include="System.Data" />
    <Reference Include="System.Xml" />
  </ItemGroup>
  <ItemGroup>
<<<<<<< HEAD
    <Compile Include="AcquireTest.cs" />
    <Compile Include="IndexTest.cs" />
    <Compile Include="KeyValuePair.cs" />
    <Compile Include="SplitTest.cs" />
    <Compile Include="GroupAdjacentTest.cs" />
    <Compile Include="PairwiseTest.cs" />
=======
    <Compile Include="AssertUtil.cs" />
>>>>>>> f6a6dc82
    <Compile Include="SkipUntilTest.cs" />
    <Compile Include="CartesianTest.cs" />
    <Compile Include="Combinatorics.cs" />
    <Compile Include="ComparerFunc.cs" />
    <Compile Include="EqualityComparerFunc.cs" />
    <Compile Include="ExcludeTest.cs" />
    <Compile Include="IncrementalTest.cs" />
    <Compile Include="InfiniteSequence.cs" />
    <Compile Include="InterleaveTest.cs" />
    <Compile Include="LagTest.cs" />
    <Compile Include="LeadTest.cs" />
    <Compile Include="NestedLoopTest.cs" />
    <Compile Include="OrderByTest.cs" />
    <Compile Include="PairUpTest.cs" />
    <Compile Include="PartitionTest.cs" />
    <Compile Include="PermutationsTest.cs" />
    <Compile Include="RandomSubsetTest.cs" />
    <Compile Include="RandomTest.cs" />
    <Compile Include="RankTest.cs" />
    <Compile Include="RepeatTest.cs" />
    <Compile Include="RunLengthEncodeTest.cs" />
    <Compile Include="SegmentTest.cs" />
    <Compile Include="SliceTest.cs" />
    <Compile Include="SortedMergeTest.cs" />
    <Compile Include="SubsetTest.cs" />
    <Compile Include="TakeLastTest.cs" />
    <Compile Include="EquiZipTest.cs" />
    <Compile Include="ExceptByTest.cs" />
    <Compile Include="TakeUntilTest.cs" />
    <Compile Include="TestingSequence.cs" />
    <Compile Include="ToDataTableTest.cs" />
    <Compile Include="UnenumerableList.cs" />
    <Compile Include="VerifiableEnumerator.cs" />
    <Compile Include="WindowedTest.cs" />
    <Compile Include="ZipLongestTest.cs" />
    <Compile Include="Properties\AssemblyInfo.cs" />
    <Compile Include="AssertCountTest.cs" />
    <Compile Include="BreakingFunc.cs" />
    <Compile Include="BreakingSequence.cs" />
    <Compile Include="ConsumeTest.cs" />
    <Compile Include="ConcatTest.cs" />
    <Compile Include="BatchTest.cs" />
    <Compile Include="SampleData.cs" />
    <Compile Include="ScanTest.cs" />
    <Compile Include="PreScanTest.cs" />
    <Compile Include="TraceTest.cs" />
    <Compile Include="PipeTest.cs" />
    <Compile Include="ForEachTest.cs" />
    <Compile Include="DistinctByTest.cs" />
    <Compile Include="GenerateTest.cs" />
    <Compile Include="ZipTest.cs" />
    <Compile Include="PrependTest.cs" />
    <Compile Include="PadTest.cs" />
    <Compile Include="CurrentThreadCultureScope.cs" />
    <Compile Include="MaxByTest.cs" />
    <Compile Include="MinByTest.cs" />
    <Compile Include="Scope.cs" />
    <Compile Include="SequenceReader.cs" />
    <Compile Include="SingleOrFallbackTest.cs" />
    <Compile Include="TakeEveryTest.cs" />
    <Compile Include="TestExtensions.cs" />
    <Compile Include="ToDelimitedStringTest.cs" />
    <Compile Include="Tuple.cs" />
  </ItemGroup>
  <ItemGroup>
    <ProjectReference Include="..\MoreLinq\MoreLinq.csproj">
      <Project>{8642E81B-3414-4C13-914F-05A4E600FE49}</Project>
      <Name>MoreLinq</Name>
    </ProjectReference>
  </ItemGroup>
  <Import Project="$(MSBuildToolsPath)\Microsoft.CSharp.targets" />
  <!-- To modify your build process, add your task inside one of the targets below and uncomment it. 
       Other similar extension points exist, see Microsoft.Common.targets.
  <Target Name="BeforeBuild">
  </Target>
  <Target Name="AfterBuild">
  </Target>
  -->
</Project><|MERGE_RESOLUTION|>--- conflicted
+++ resolved
@@ -1,144 +1,141 @@
-﻿<?xml version="1.0" encoding="utf-8"?>
-<Project ToolsVersion="4.0" DefaultTargets="Build" xmlns="http://schemas.microsoft.com/developer/msbuild/2003">
-  <PropertyGroup>
-    <Configuration Condition=" '$(Configuration)' == '' ">Debug</Configuration>
-    <Platform Condition=" '$(Platform)' == '' ">AnyCPU</Platform>
-    <ProductVersion>9.0.30729</ProductVersion>
-    <SchemaVersion>2.0</SchemaVersion>
-    <ProjectGuid>{D89B7AF5-7615-47B7-B894-A722E66DB3D8}</ProjectGuid>
-    <OutputType>Library</OutputType>
-    <AppDesignerFolder>Properties</AppDesignerFolder>
-    <RootNamespace>MoreLinq.Test</RootNamespace>
-    <AssemblyName>MoreLinq.Test</AssemblyName>
-    <TargetFrameworkVersion>v3.5</TargetFrameworkVersion>
-    <FileAlignment>512</FileAlignment>
-    <FileUpgradeFlags>
-    </FileUpgradeFlags>
-    <OldToolsVersion>3.5</OldToolsVersion>
-    <UpgradeBackupLocation />
-  </PropertyGroup>
-  <PropertyGroup Condition=" '$(Configuration)|$(Platform)' == 'Debug|AnyCPU' ">
-    <DebugSymbols>true</DebugSymbols>
-    <DebugType>full</DebugType>
-    <Optimize>false</Optimize>
-    <OutputPath>bin\Debug\</OutputPath>
-    <DefineConstants>DEBUG;TRACE</DefineConstants>
-    <ErrorReport>prompt</ErrorReport>
-    <WarningLevel>4</WarningLevel>
-  </PropertyGroup>
-  <PropertyGroup Condition=" '$(Configuration)|$(Platform)' == 'Release|AnyCPU' ">
-    <DebugType>pdbonly</DebugType>
-    <Optimize>true</Optimize>
-    <OutputPath>bin\Release\</OutputPath>
-    <DefineConstants>TRACE</DefineConstants>
-    <ErrorReport>prompt</ErrorReport>
-    <WarningLevel>4</WarningLevel>
-  </PropertyGroup>
-  <ItemGroup>
-    <Reference Include="nunit.framework, Version=2.4.8.0, Culture=neutral, PublicKeyToken=96d09a1eb7f44a77, processorArchitecture=MSIL">
-      <SpecificVersion>False</SpecificVersion>
-      <HintPath>..\lib\nunit.framework.dll</HintPath>
-    </Reference>
-    <Reference Include="System" />
-    <Reference Include="System.Core">
-      <RequiredTargetFramework>3.5</RequiredTargetFramework>
-    </Reference>
-    <Reference Include="System.Xml.Linq">
-      <RequiredTargetFramework>3.5</RequiredTargetFramework>
-    </Reference>
-    <Reference Include="System.Data.DataSetExtensions">
-      <RequiredTargetFramework>3.5</RequiredTargetFramework>
-    </Reference>
-    <Reference Include="System.Data" />
-    <Reference Include="System.Xml" />
-  </ItemGroup>
-  <ItemGroup>
-<<<<<<< HEAD
-    <Compile Include="AcquireTest.cs" />
-    <Compile Include="IndexTest.cs" />
-    <Compile Include="KeyValuePair.cs" />
-    <Compile Include="SplitTest.cs" />
-    <Compile Include="GroupAdjacentTest.cs" />
-    <Compile Include="PairwiseTest.cs" />
-=======
-    <Compile Include="AssertUtil.cs" />
->>>>>>> f6a6dc82
-    <Compile Include="SkipUntilTest.cs" />
-    <Compile Include="CartesianTest.cs" />
-    <Compile Include="Combinatorics.cs" />
-    <Compile Include="ComparerFunc.cs" />
-    <Compile Include="EqualityComparerFunc.cs" />
-    <Compile Include="ExcludeTest.cs" />
-    <Compile Include="IncrementalTest.cs" />
-    <Compile Include="InfiniteSequence.cs" />
-    <Compile Include="InterleaveTest.cs" />
-    <Compile Include="LagTest.cs" />
-    <Compile Include="LeadTest.cs" />
-    <Compile Include="NestedLoopTest.cs" />
-    <Compile Include="OrderByTest.cs" />
-    <Compile Include="PairUpTest.cs" />
-    <Compile Include="PartitionTest.cs" />
-    <Compile Include="PermutationsTest.cs" />
-    <Compile Include="RandomSubsetTest.cs" />
-    <Compile Include="RandomTest.cs" />
-    <Compile Include="RankTest.cs" />
-    <Compile Include="RepeatTest.cs" />
-    <Compile Include="RunLengthEncodeTest.cs" />
-    <Compile Include="SegmentTest.cs" />
-    <Compile Include="SliceTest.cs" />
-    <Compile Include="SortedMergeTest.cs" />
-    <Compile Include="SubsetTest.cs" />
-    <Compile Include="TakeLastTest.cs" />
-    <Compile Include="EquiZipTest.cs" />
-    <Compile Include="ExceptByTest.cs" />
-    <Compile Include="TakeUntilTest.cs" />
-    <Compile Include="TestingSequence.cs" />
-    <Compile Include="ToDataTableTest.cs" />
-    <Compile Include="UnenumerableList.cs" />
-    <Compile Include="VerifiableEnumerator.cs" />
-    <Compile Include="WindowedTest.cs" />
-    <Compile Include="ZipLongestTest.cs" />
-    <Compile Include="Properties\AssemblyInfo.cs" />
-    <Compile Include="AssertCountTest.cs" />
-    <Compile Include="BreakingFunc.cs" />
-    <Compile Include="BreakingSequence.cs" />
-    <Compile Include="ConsumeTest.cs" />
-    <Compile Include="ConcatTest.cs" />
-    <Compile Include="BatchTest.cs" />
-    <Compile Include="SampleData.cs" />
-    <Compile Include="ScanTest.cs" />
-    <Compile Include="PreScanTest.cs" />
-    <Compile Include="TraceTest.cs" />
-    <Compile Include="PipeTest.cs" />
-    <Compile Include="ForEachTest.cs" />
-    <Compile Include="DistinctByTest.cs" />
-    <Compile Include="GenerateTest.cs" />
-    <Compile Include="ZipTest.cs" />
-    <Compile Include="PrependTest.cs" />
-    <Compile Include="PadTest.cs" />
-    <Compile Include="CurrentThreadCultureScope.cs" />
-    <Compile Include="MaxByTest.cs" />
-    <Compile Include="MinByTest.cs" />
-    <Compile Include="Scope.cs" />
-    <Compile Include="SequenceReader.cs" />
-    <Compile Include="SingleOrFallbackTest.cs" />
-    <Compile Include="TakeEveryTest.cs" />
-    <Compile Include="TestExtensions.cs" />
-    <Compile Include="ToDelimitedStringTest.cs" />
-    <Compile Include="Tuple.cs" />
-  </ItemGroup>
-  <ItemGroup>
-    <ProjectReference Include="..\MoreLinq\MoreLinq.csproj">
-      <Project>{8642E81B-3414-4C13-914F-05A4E600FE49}</Project>
-      <Name>MoreLinq</Name>
-    </ProjectReference>
-  </ItemGroup>
-  <Import Project="$(MSBuildToolsPath)\Microsoft.CSharp.targets" />
-  <!-- To modify your build process, add your task inside one of the targets below and uncomment it. 
-       Other similar extension points exist, see Microsoft.Common.targets.
-  <Target Name="BeforeBuild">
-  </Target>
-  <Target Name="AfterBuild">
-  </Target>
-  -->
+﻿<?xml version="1.0" encoding="utf-8"?>
+<Project ToolsVersion="4.0" DefaultTargets="Build" xmlns="http://schemas.microsoft.com/developer/msbuild/2003">
+  <PropertyGroup>
+    <Configuration Condition=" '$(Configuration)' == '' ">Debug</Configuration>
+    <Platform Condition=" '$(Platform)' == '' ">AnyCPU</Platform>
+    <ProductVersion>9.0.30729</ProductVersion>
+    <SchemaVersion>2.0</SchemaVersion>
+    <ProjectGuid>{D89B7AF5-7615-47B7-B894-A722E66DB3D8}</ProjectGuid>
+    <OutputType>Library</OutputType>
+    <AppDesignerFolder>Properties</AppDesignerFolder>
+    <RootNamespace>MoreLinq.Test</RootNamespace>
+    <AssemblyName>MoreLinq.Test</AssemblyName>
+    <TargetFrameworkVersion>v3.5</TargetFrameworkVersion>
+    <FileAlignment>512</FileAlignment>
+    <FileUpgradeFlags>
+    </FileUpgradeFlags>
+    <OldToolsVersion>3.5</OldToolsVersion>
+    <UpgradeBackupLocation />
+  </PropertyGroup>
+  <PropertyGroup Condition=" '$(Configuration)|$(Platform)' == 'Debug|AnyCPU' ">
+    <DebugSymbols>true</DebugSymbols>
+    <DebugType>full</DebugType>
+    <Optimize>false</Optimize>
+    <OutputPath>bin\Debug\</OutputPath>
+    <DefineConstants>DEBUG;TRACE</DefineConstants>
+    <ErrorReport>prompt</ErrorReport>
+    <WarningLevel>4</WarningLevel>
+  </PropertyGroup>
+  <PropertyGroup Condition=" '$(Configuration)|$(Platform)' == 'Release|AnyCPU' ">
+    <DebugType>pdbonly</DebugType>
+    <Optimize>true</Optimize>
+    <OutputPath>bin\Release\</OutputPath>
+    <DefineConstants>TRACE</DefineConstants>
+    <ErrorReport>prompt</ErrorReport>
+    <WarningLevel>4</WarningLevel>
+  </PropertyGroup>
+  <ItemGroup>
+    <Reference Include="nunit.framework, Version=2.4.8.0, Culture=neutral, PublicKeyToken=96d09a1eb7f44a77, processorArchitecture=MSIL">
+      <SpecificVersion>False</SpecificVersion>
+      <HintPath>..\lib\nunit.framework.dll</HintPath>
+    </Reference>
+    <Reference Include="System" />
+    <Reference Include="System.Core">
+      <RequiredTargetFramework>3.5</RequiredTargetFramework>
+    </Reference>
+    <Reference Include="System.Xml.Linq">
+      <RequiredTargetFramework>3.5</RequiredTargetFramework>
+    </Reference>
+    <Reference Include="System.Data.DataSetExtensions">
+      <RequiredTargetFramework>3.5</RequiredTargetFramework>
+    </Reference>
+    <Reference Include="System.Data" />
+    <Reference Include="System.Xml" />
+  </ItemGroup>
+  <ItemGroup>
+    <Compile Include="AcquireTest.cs" />
+    <Compile Include="AssertUtil.cs" />
+    <Compile Include="IndexTest.cs" />
+    <Compile Include="KeyValuePair.cs" />
+    <Compile Include="SplitTest.cs" />
+    <Compile Include="GroupAdjacentTest.cs" />
+    <Compile Include="PairwiseTest.cs" />
+    <Compile Include="SkipUntilTest.cs" />
+    <Compile Include="CartesianTest.cs" />
+    <Compile Include="Combinatorics.cs" />
+    <Compile Include="ComparerFunc.cs" />
+    <Compile Include="EqualityComparerFunc.cs" />
+    <Compile Include="ExcludeTest.cs" />
+    <Compile Include="IncrementalTest.cs" />
+    <Compile Include="InfiniteSequence.cs" />
+    <Compile Include="InterleaveTest.cs" />
+    <Compile Include="LagTest.cs" />
+    <Compile Include="LeadTest.cs" />
+    <Compile Include="NestedLoopTest.cs" />
+    <Compile Include="OrderByTest.cs" />
+    <Compile Include="PairUpTest.cs" />
+    <Compile Include="PartitionTest.cs" />
+    <Compile Include="PermutationsTest.cs" />
+    <Compile Include="RandomSubsetTest.cs" />
+    <Compile Include="RandomTest.cs" />
+    <Compile Include="RankTest.cs" />
+    <Compile Include="RepeatTest.cs" />
+    <Compile Include="RunLengthEncodeTest.cs" />
+    <Compile Include="SegmentTest.cs" />
+    <Compile Include="SliceTest.cs" />
+    <Compile Include="SortedMergeTest.cs" />
+    <Compile Include="SubsetTest.cs" />
+    <Compile Include="TakeLastTest.cs" />
+    <Compile Include="EquiZipTest.cs" />
+    <Compile Include="ExceptByTest.cs" />
+    <Compile Include="TakeUntilTest.cs" />
+    <Compile Include="TestingSequence.cs" />
+    <Compile Include="ToDataTableTest.cs" />
+    <Compile Include="UnenumerableList.cs" />
+    <Compile Include="VerifiableEnumerator.cs" />
+    <Compile Include="WindowedTest.cs" />
+    <Compile Include="ZipLongestTest.cs" />
+    <Compile Include="Properties\AssemblyInfo.cs" />
+    <Compile Include="AssertCountTest.cs" />
+    <Compile Include="BreakingFunc.cs" />
+    <Compile Include="BreakingSequence.cs" />
+    <Compile Include="ConsumeTest.cs" />
+    <Compile Include="ConcatTest.cs" />
+    <Compile Include="BatchTest.cs" />
+    <Compile Include="SampleData.cs" />
+    <Compile Include="ScanTest.cs" />
+    <Compile Include="PreScanTest.cs" />
+    <Compile Include="TraceTest.cs" />
+    <Compile Include="PipeTest.cs" />
+    <Compile Include="ForEachTest.cs" />
+    <Compile Include="DistinctByTest.cs" />
+    <Compile Include="GenerateTest.cs" />
+    <Compile Include="ZipTest.cs" />
+    <Compile Include="PrependTest.cs" />
+    <Compile Include="PadTest.cs" />
+    <Compile Include="CurrentThreadCultureScope.cs" />
+    <Compile Include="MaxByTest.cs" />
+    <Compile Include="MinByTest.cs" />
+    <Compile Include="Scope.cs" />
+    <Compile Include="SequenceReader.cs" />
+    <Compile Include="SingleOrFallbackTest.cs" />
+    <Compile Include="TakeEveryTest.cs" />
+    <Compile Include="TestExtensions.cs" />
+    <Compile Include="ToDelimitedStringTest.cs" />
+    <Compile Include="Tuple.cs" />
+  </ItemGroup>
+  <ItemGroup>
+    <ProjectReference Include="..\MoreLinq\MoreLinq.csproj">
+      <Project>{8642E81B-3414-4C13-914F-05A4E600FE49}</Project>
+      <Name>MoreLinq</Name>
+    </ProjectReference>
+  </ItemGroup>
+  <Import Project="$(MSBuildToolsPath)\Microsoft.CSharp.targets" />
+  <!-- To modify your build process, add your task inside one of the targets below and uncomment it. 
+       Other similar extension points exist, see Microsoft.Common.targets.
+  <Target Name="BeforeBuild">
+  </Target>
+  <Target Name="AfterBuild">
+  </Target>
+  -->
 </Project>