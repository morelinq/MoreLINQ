--- conflicted
+++ resolved
@@ -62,31 +62,6 @@
       <Compile Include="..\MoreLinq\Debug.cs" Link="Debug.cs" />
       <Compile Include="..\MoreLinq\Disposable.cs" Link="Disposable.cs" />
       <Compile Include="..\MoreLinq\Reactive\Subject.cs" Link="Subject.cs" />
-<<<<<<< HEAD
-      <Compile Include="Extensions.cs" />
-      <Compile Include="Throws.cs" />
-      <Compile Include="BreakingCollection.cs" />
-      <Compile Include="BreakingAction.cs" />
-      <Compile Include="BreakingFunc.cs" />
-      <Compile Include="BreakingList.cs" />
-      <Compile Include="BreakingReadOnlyCollection.cs" />
-      <Compile Include="BreakingReadOnlyList.cs" />
-      <Compile Include="BreakingSequence.cs" />
-      <Compile Include="Combinatorics.cs" />
-      <Compile Include="Comparable.cs" />
-      <Compile Include="CurrentThreadCultureScope.cs" />
-      <Compile Include="Enumerable.cs" />
-      <Compile Include="EqualityComparer.cs" />
-      <Compile Include="FuncModule.cs" />
-      <Compile Include="KeyValuePair.cs" />
-      <Compile Include="Program.cs" />
-      <Compile Include="ReadOnlyCollection.cs" />
-      <Compile Include="SampleData.cs" />
-      <Compile Include="Scope.cs" />
-      <Compile Include="SequenceReader.cs" />
-      <Compile Include="WatchableEnumerator.cs" />
-=======
->>>>>>> f4806f50
   </ItemGroup>
 
   <ItemGroup Condition="'$(TargetFramework)' == 'net451'">
