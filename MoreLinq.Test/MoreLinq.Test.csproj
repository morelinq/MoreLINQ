--- conflicted
+++ resolved
@@ -61,34 +61,11 @@
       <Compile Include="..\MoreLinq\Debug.cs" Link="Debug.cs" />
       <Compile Include="..\MoreLinq\Disposable.cs" Link="Disposable.cs" />
       <Compile Include="..\MoreLinq\Reactive\Subject.cs" Link="Subject.cs" />
-<<<<<<< HEAD
-      <Compile Include="AssertThrowsArgument.cs" />
-      <Compile Include="BreakingCollection.cs" />
-      <Compile Include="BreakingAction.cs" />
-      <Compile Include="BreakingFunc.cs" />
-      <Compile Include="BreakingList.cs" />
-      <Compile Include="BreakingReadOnlyCollection.cs" />
-      <Compile Include="BreakingReadOnlyList.cs" />
-      <Compile Include="BreakingSequence.cs" />
-      <Compile Include="Combinatorics.cs" />
-      <Compile Include="Comparer.cs" />
-      <Compile Include="CurrentThreadCultureScope.cs" />
-      <Compile Include="Enumerable.cs" />
-      <Compile Include="EqualityComparer.cs" />
-      <Compile Include="KeyValuePair.cs" />
-      <Compile Include="Program.cs" />
-      <Compile Include="ReadOnlyCollection.cs" />
-      <Compile Include="SampleData.cs" />
-      <Compile Include="Scope.cs" />
-      <Compile Include="SequenceReader.cs" />
-      <Compile Include="TuplewiseTest.g.cs">
+      <Compile Update="TuplewiseTest.g.cs">
         <DesignTime>True</DesignTime>
         <AutoGen>True</AutoGen>
         <DependentUpon>TuplewiseTest.g.tt</DependentUpon>
       </Compile>
-      <Compile Include="WatchableEnumerator.cs" />
-=======
->>>>>>> 283c44c0
   </ItemGroup>
 
   <ItemGroup Condition="'$(TargetFramework)' == 'net462'">
@@ -102,14 +79,7 @@
   </ItemGroup>
 
   <ItemGroup>
-<<<<<<< HEAD
-    <Folder Include="Properties\" />
-  </ItemGroup>
-
-  <ItemGroup>
     <Service Include="{508349b6-6b84-4df5-91f0-309beebad82d}" />
-=======
->>>>>>> 283c44c0
     <Service Include="{82a7f48d-3b50-4b1e-b82e-3ada8210c358}" />
   </ItemGroup>
 
