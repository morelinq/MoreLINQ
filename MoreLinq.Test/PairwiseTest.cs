#region License and Terms
// MoreLINQ - Extensions to LINQ to Objects
// Copyright (c) 2012 Atif Aziz. All rights reserved.
//
// Licensed under the Apache License, Version 2.0 (the "License");
// you may not use this file except in compliance with the License.
// You may obtain a copy of the License at
//
//     http://www.apache.org/licenses/LICENSE-2.0
//
// Unless required by applicable law or agreed to in writing, software
// distributed under the License is distributed on an "AS IS" BASIS,
// WITHOUT WARRANTIES OR CONDITIONS OF ANY KIND, either express or implied.
// See the License for the specific language governing permissions and
// limitations under the License.
#endregion

namespace MoreLinq.Test
{
    using NUnit.Framework;

    [TestFixture]
    public static class PairwiseTest
    {
        public class ReturningTuples
        {
<<<<<<< HEAD
            [Test]
            public void PairwiseIsLazy()
            {
                new BreakingSequence<object>().Pairwise();
            }
=======
            _ = new BreakingSequence<object>().Pairwise(BreakingFunc.Of<object, object, int>());
        }
>>>>>>> 7d438eda

            [TestCase(0)]
            [TestCase(1)]
            public void PairwiseWithSequenceShorterThanTwo(int count)
            {
                var source = Enumerable.Range(0, count);
                var result = source.Pairwise();

                Assert.That(result, Is.Empty);
            }

            [Test]
            public void PairwiseWideSourceSequence()
            {
                var result = new[] { "a", "b", "c", "d" }.Pairwise();
                result.AssertSequenceEqual(("a", "b"), ("b", "c"), ("c", "d"));
            }
        }

        public class ReturningSomeResults
        {
<<<<<<< HEAD
            [Test]
            public void PairwiseIsLazy()
            {
                new BreakingSequence<object>().Pairwise(BreakingFunc.Of<object, object, int>());
            }

            [TestCase(0)]
            [TestCase(1)]
            public void PairwiseWithSequenceShorterThanTwo(int count)
            {
                var source = Enumerable.Range(0, count);
                var result = source.Pairwise(BreakingFunc.Of<int, int, int>());

                Assert.That(result, Is.Empty);
            }

            [Test]
            public void PairwiseWideSourceSequence()
            {
                var result = new[] { "a", "b", "c", "d" }.Pairwise((x, y) => x + y);
                result.AssertSequenceEqual("ab", "bc", "cd");
            }
=======
            using var source = new[] { "a", "b", "c", "d" }.AsTestingSequence();
            var result = source.Pairwise((x, y) => x + y);
            result.AssertSequenceEqual("ab", "bc", "cd");
>>>>>>> 7d438eda
        }
    }
}<|MERGE_RESOLUTION|>--- conflicted
+++ resolved
@@ -24,16 +24,11 @@
     {
         public class ReturningTuples
         {
-<<<<<<< HEAD
             [Test]
             public void PairwiseIsLazy()
             {
-                new BreakingSequence<object>().Pairwise();
+                _ = new BreakingSequence<object>().Pairwise();
             }
-=======
-            _ = new BreakingSequence<object>().Pairwise(BreakingFunc.Of<object, object, int>());
-        }
->>>>>>> 7d438eda
 
             [TestCase(0)]
             [TestCase(1)]
@@ -55,11 +50,10 @@
 
         public class ReturningSomeResults
         {
-<<<<<<< HEAD
             [Test]
             public void PairwiseIsLazy()
             {
-                new BreakingSequence<object>().Pairwise(BreakingFunc.Of<object, object, int>());
+                _ = new BreakingSequence<object>().Pairwise(BreakingFunc.Of<object, object, int>());
             }
 
             [TestCase(0)]
@@ -75,14 +69,10 @@
             [Test]
             public void PairwiseWideSourceSequence()
             {
-                var result = new[] { "a", "b", "c", "d" }.Pairwise((x, y) => x + y);
+                using var source = new[] { "a", "b", "c", "d" }.AsTestingSequence();
+                var result = source.Pairwise((x, y) => x + y);
                 result.AssertSequenceEqual("ab", "bc", "cd");
             }
-=======
-            using var source = new[] { "a", "b", "c", "d" }.AsTestingSequence();
-            var result = source.Pairwise((x, y) => x + y);
-            result.AssertSequenceEqual("ab", "bc", "cd");
->>>>>>> 7d438eda
         }
     }
 }