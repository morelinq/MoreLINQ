--- conflicted
+++ resolved
@@ -78,13 +78,8 @@
 
             var result = sequence.UsingTestingSequence(ts => ts.Rank());
 
-<<<<<<< HEAD
-            Assert.AreEqual(count, result.Length);
+            Assert.That(result.Length, Is.EqualTo(count));
             Assert.That(result, Is.EqualTo(Enumerable.Range(1, count)));
-=======
-            Assert.That(result.Length, Is.EqualTo(count));
-            Assert.That(result, Is.EqualTo(expectedResult));
->>>>>>> 1fc1e312
         }
 
         /// <summary>
@@ -99,13 +94,8 @@
 
             var result = sequence.UsingTestingSequence(ts => ts.Rank());
 
-<<<<<<< HEAD
-            Assert.AreEqual(count, result.Length);
+            Assert.That(result.Length, Is.EqualTo(count));
             Assert.That(result, Is.EqualTo(Enumerable.Range(1, count).Reverse()));
-=======
-            Assert.That(result.Length, Is.EqualTo(count));
-            Assert.That(result, Is.EqualTo(expectedResult));
->>>>>>> 1fc1e312
         }
 
         /// <summary>
@@ -145,16 +135,8 @@
         [Test]
         public void TestRankOfHighestItemIsOne()
         {
-<<<<<<< HEAD
             using var ts = Enumerable.Range(1, 10).AsTestingSequence();
-            Assert.AreEqual(1, ts.Rank().OrderBy(x => x).First());
-=======
-            const int count = 10;
-            var sequence = Enumerable.Range(1, count);
-            var result = sequence.AsTestingSequence().Rank();
-
-            Assert.That(result.OrderBy(x => x).First(), Is.EqualTo(1));
->>>>>>> 1fc1e312
+            Assert.That(ts.Rank().OrderBy(x => x).First(), Is.EqualTo(1));
         }
 
         /// <summary>
@@ -190,15 +172,9 @@
             const int count = 10;
             var ordinals = Enumerable.Range(1, count);
             var sequence = ordinals.Select( x => new DateTime(2010,x,20-x) );
-<<<<<<< HEAD
-            // invert the CompareTo operation to Rank in reverse order (ascening to descending)
+            // invert the CompareTo operation to Rank in reverse order (ascending to descending)
             var resultA = sequence.UsingTestingSequence(ts => ts.Rank(Comparer.Create<DateTime>((a, b) => -a.CompareTo(b))));
             var resultB = sequence.UsingTestingSequence(ts => ts.RankBy(x => x.Day, Comparer.Create<int>((a, b) => -a.CompareTo(b))));
-=======
-            // invert the CompareTo operation to Rank in reverse order (ascending to descending)
-            var resultA = sequence.AsTestingSequence().Rank(Comparer.Create<DateTime>((a, b) => -a.CompareTo(b)));
-            var resultB = sequence.AsTestingSequence().RankBy(x => x.Day, Comparer.Create<int>((a, b) => -a.CompareTo(b)));
->>>>>>> 1fc1e312
 
             Assert.That(resultA, Is.EqualTo(ordinals));
             Assert.That(resultB, Is.EqualTo(ordinals.Reverse()));
