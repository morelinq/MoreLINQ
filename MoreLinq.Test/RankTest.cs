#region License and Terms
// MoreLINQ - Extensions to LINQ to Objects
// Copyright (c) 2010 Leopold Bushkin. All rights reserved.
//
// Licensed under the Apache License, Version 2.0 (the "License");
// you may not use this file except in compliance with the License.
// You may obtain a copy of the License at
//
//     http://www.apache.org/licenses/LICENSE-2.0
//
// Unless required by applicable law or agreed to in writing, software
// distributed under the License is distributed on an "AS IS" BASIS,
// WITHOUT WARRANTIES OR CONDITIONS OF ANY KIND, either express or implied.
// See the License for the specific language governing permissions and
// limitations under the License.
#endregion

namespace MoreLinq.Test
{
    using System;
    using System.Collections.Generic;
    using NUnit.Framework;

    /// <summary>
    /// Verify the behavior of the Rank operator
    /// </summary>
    [TestFixture]
    public class RankTests
    {
        /// <summary>
        /// Verify that rank behaves in a lazy manner.
        /// </summary>
        [Test]
        public void TestRankIsLazy()
        {
            new BreakingSequence<int>().Rank();
        }

        /// <summary>
        /// Verify that rank behaves in a lazy manner.
        /// </summary>
        [Test]
        public void TestRankByIsLazy()
        {
            new BreakingSequence<int>().RankBy(BreakingFunc.Of<int, int>());
        }

        /// <summary>
        /// Verify that Rank uses the default comparer when comparer is <c>null</c>
        /// </summary>
        [Test]
        public void TestRankNullComparer()
        {
            var sequence = Enumerable.Repeat(1, 10);
            sequence.UsingTestingSequence(ts => ts.Rank(null))
                    .AssertSequenceEqual(sequence);
        }

        /// <summary>
        /// Verify that Rank uses the default comparer when comparer is <c>null</c>
        /// </summary>
        [Test]
        public void TestRankByNullComparer()
        {
            var sequence = Enumerable.Repeat(1, 10);
            sequence.UsingTestingSequence(ts => ts.RankBy(x => x, null))
                    .AssertSequenceEqual(sequence);
        }

        /// <summary>
        /// Verify that ranking a descending series of integers produces
        /// a linear, progressive rank for each value.
        /// </summary>
        [Test]
        public void TestRankDescendingSequence()
        {
            const int count = 100;
            var sequence = Enumerable.Range(456, count).Reverse();

            var result = sequence.UsingTestingSequence(ts => ts.Rank());

            Assert.AreEqual(count, result.Length);
<<<<<<< HEAD
            Assert.IsTrue(result.SequenceEqual(Enumerable.Range(1, count)));
=======
            Assert.That(result, Is.EqualTo(expectedResult));
>>>>>>> 9fc8486b
        }

        /// <summary>
        /// Verify that ranking an ascending series of integers produces
        /// a linear, regressive rank for each value.
        /// </summary>
        [Test]
        public void TestRankByAscendingSeries()
        {
            const int count = 100;
            var sequence = Enumerable.Range(456, count);

            var result = sequence.UsingTestingSequence(ts => ts.Rank());

            Assert.AreEqual(count, result.Length);
<<<<<<< HEAD
            Assert.IsTrue(result.SequenceEqual(Enumerable.Range(1, count).Reverse()));
=======
            Assert.That(result, Is.EqualTo(expectedResult));
>>>>>>> 9fc8486b
        }

        /// <summary>
        /// Verify that the rank of a sequence of the same item is always 1.
        /// </summary>
        [Test]
        public void TestRankEquivalentItems()
        {
            const int count = 100;
            var sequence = Enumerable.Repeat(1234, count);
            var result = sequence.UsingTestingSequence(ts => ts.Rank());

            Assert.AreEqual(count, result.Length);
            Assert.That(result, Is.EqualTo(Enumerable.Repeat(1, count)));
        }

        /// <summary>
        /// Verify that the rank of equivalent items in a sequence is the same.
        /// </summary>
        [Test]
        public void TestRankGroupedItems()
        {
            const int count = 10;
            var sequence = Enumerable.Range(0, count)
                .Concat(Enumerable.Range(0, count))
                .Concat(Enumerable.Range(0, count));

            var result = sequence.UsingTestingSequence(ts => ts.Rank());

            Assert.AreEqual(count, result.Distinct().Count());
            Assert.That(result, Is.EqualTo(sequence.Reverse().Select(x => x + 1)));
        }

        /// <summary>
        /// Verify that the highest rank (that of the largest item) is 1 (not 0).
        /// </summary>
        [Test]
        public void TestRankOfHighestItemIsOne()
        {
            using (var ts = Enumerable.Range(1, 10).AsTestingSequence())
                Assert.AreEqual(1, ts.Rank().OrderBy(x => x).First());
        }

        /// <summary>
        /// Verify that we can rank items by an arbitrary key produced from the item.
        /// </summary>
        [Test]
        public void TestRankByKeySelector()
        {
            var sequence = new[]
                               {
                                   new { Name = "Bob", Age = 24, ExpectedRank = 5 },
                                   new { Name = "Sam", Age = 51, ExpectedRank = 2 },
                                   new { Name = "Kim", Age = 18, ExpectedRank = 7 },
                                   new { Name = "Tim", Age = 23, ExpectedRank = 6 },
                                   new { Name = "Joe", Age = 31, ExpectedRank = 3 },
                                   new { Name = "Mel", Age = 28, ExpectedRank = 4 },
                                   new { Name = "Jim", Age = 74, ExpectedRank = 1 },
                                   new { Name = "Jes", Age = 11, ExpectedRank = 8 },
                               };
            var result = sequence.UsingTestingSequence(ts =>
                ts.RankBy(x => x.Age));

            Assert.AreEqual(sequence.Length, result.Length);
            Assert.That(result, Is.EqualTo(sequence.Select(x => x.ExpectedRank)));
        }

        /// <summary>
        /// Verify that Rank can use a custom comparer
        /// </summary>
        [Test]
        public void TestRankCustomComparer()
        {
            const int count = 10;
            var ordinals = Enumerable.Range(1, count);
            var sequence = ordinals.Select( x => new DateTime(2010,x,20-x) );
            // invert the CompareTo operation to Rank in reverse order (ascening to descending)
            var resultA = sequence.UsingTestingSequence(ts => ts.Rank(Comparer.Create<DateTime>((a, b) => -a.CompareTo(b))));
            var resultB = sequence.UsingTestingSequence(ts => ts.RankBy(x => x.Day, Comparer.Create<int>((a, b) => -a.CompareTo(b))));

            Assert.That(resultA, Is.EqualTo(ordinals));
            Assert.That(resultB, Is.EqualTo(ordinals.Reverse()));
        }
    }
}<|MERGE_RESOLUTION|>--- conflicted
+++ resolved
@@ -80,11 +80,7 @@
             var result = sequence.UsingTestingSequence(ts => ts.Rank());
 
             Assert.AreEqual(count, result.Length);
-<<<<<<< HEAD
-            Assert.IsTrue(result.SequenceEqual(Enumerable.Range(1, count)));
-=======
-            Assert.That(result, Is.EqualTo(expectedResult));
->>>>>>> 9fc8486b
+            Assert.That(result, Is.EqualTo(Enumerable.Range(1, count)));
         }
 
         /// <summary>
@@ -100,11 +96,7 @@
             var result = sequence.UsingTestingSequence(ts => ts.Rank());
 
             Assert.AreEqual(count, result.Length);
-<<<<<<< HEAD
-            Assert.IsTrue(result.SequenceEqual(Enumerable.Range(1, count).Reverse()));
-=======
-            Assert.That(result, Is.EqualTo(expectedResult));
->>>>>>> 9fc8486b
+            Assert.That(result, Is.EqualTo(Enumerable.Range(1, count).Reverse()));
         }
 
         /// <summary>
