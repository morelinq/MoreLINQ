--- conflicted
+++ resolved
@@ -37,7 +37,6 @@
         }
 
         /// <summary>
-<<<<<<< HEAD
         /// Verify that Interleave early throw ArgumentNullException when an element
         /// of otherSequences is null.
         /// </summary>
@@ -53,7 +52,9 @@
             }
 
             Assert.Throws<ArgumentNullException>(Code);
-=======
+        }
+
+        /// <summary>
         /// Verify that interleaving do not call enumerators MoveNext method eagerly
         /// </summary>
         [Test]
@@ -63,7 +64,6 @@
             var sequenceB = MoreEnumerable.From<int>(() => throw new TestException());
 
             sequenceA.Interleave(sequenceB).Take(1).Consume();
->>>>>>> 31cb6403
         }
 
         /// <summary>
