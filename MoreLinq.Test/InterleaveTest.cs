--- conflicted
+++ resolved
@@ -17,11 +17,8 @@
 
 namespace MoreLinq.Test
 {
-<<<<<<< HEAD
     using System;
     using System.Collections.Generic;
-=======
->>>>>>> 1fc1e312
     using NUnit.Framework;
 
     /// <summary>
@@ -49,7 +46,7 @@
             void Code()
             {
                 var sequenceA = Enumerable.Range(1, 1);
-                var otherSequences = new IEnumerable<int>[] {null};
+                var otherSequences = new IEnumerable<int>[] {null!};
 
                 sequenceA.Interleave(otherSequences);
             }
@@ -79,53 +76,13 @@
         /// to open successfully
         /// </summary>
         [Test]
-        public void TestInterleaveDisposesOnErrorAtGetEnumerator()
-        {
-            using var sequenceA = TestingSequence.Of<int>();
-            var sequenceB = new BreakingSequence<int>();
-
-            // Expected and thrown by BreakingSequence
-            Assert.That(() => sequenceA.Interleave(sequenceB).Consume(),
-                        Throws.BreakException);
-        }
-
-        /// <summary>
-        /// Verify that interleaving disposes those enumerators that it managed
-        /// to open successfully
-        /// </summary>
-        [Test]
-        public void TestInterleaveDisposesOnErrorAtMoveNext()
-        {
-            using var sequenceA = TestingSequence.Of<int>();
-            using var sequenceB = MoreEnumerable.From<int>(() => throw new TestException()).AsTestingSequence();
-
-            // Expected and thrown by sequenceB
-            Assert.That(() => sequenceA.Interleave(sequenceB).Consume(),
-                        Throws.TypeOf<TestException>());
-        }
-
-        /// <summary>
-        /// Verify that interleaving do not call enumerable GetEnumerator method eagerly
-        /// </summary>
-        [Test]
-        public void TestInterleaveDoNotCallGetEnumeratorEagerly()
-        {
-            var sequenceA = TestingSequence.Of(1);
-            var sequenceB = new BreakingSequence<int>();
-
-            sequenceA.Interleave(sequenceB).Take(1).Consume();
-        }
-
-        /// <summary>
-        /// Verify that interleaving do not call enumerators MoveNext method eagerly
-        /// </summary>
-        [Test]
-        public void TestInterleaveDoNoCallMoveNextEagerly()
-        {
-            var sequenceA = Enumerable.Range(1, 1);
-            var sequenceB = MoreEnumerable.From<int>(() => throw new TestException());
-
-            sequenceA.Interleave(sequenceB).Take(1).Consume();
+        public void TestInterleaveDisposesOnError()
+        {
+            using (var sequenceA = TestingSequence.Of<int>())
+            {
+                Assert.Throws<BreakException>(() => // Expected and thrown by BreakingSequence
+                    sequenceA.Interleave(new BreakingSequence<int>()).Consume());
+            }
         }
 
         /// <summary>
