#region License and Terms
// MoreLINQ - Extensions to LINQ to Objects
// Copyright (c) 2010 Leopold Bushkin. All rights reserved.
//
// Licensed under the Apache License, Version 2.0 (the "License");
// you may not use this file except in compliance with the License.
// You may obtain a copy of the License at
//
//     http://www.apache.org/licenses/LICENSE-2.0
//
// Unless required by applicable law or agreed to in writing, software
// distributed under the License is distributed on an "AS IS" BASIS,
// WITHOUT WARRANTIES OR CONDITIONS OF ANY KIND, either express or implied.
// See the License for the specific language governing permissions and
// limitations under the License.
#endregion

namespace MoreLinq.Test
{
    using System;
    using NUnit.Framework;

    /// <summary>
    /// Verify the behavior of the Interleave operator
    /// </summary>
    [TestFixture]
    public class InterleaveTests
    {
        /// <summary>
        /// Verify that Interleave behaves in a lazy manner
        /// </summary>
        [Test]
        public void TestInterleaveIsLazy()
        {
            new BreakingSequence<int>().Interleave(new BreakingSequence<int>());
        }

        /// <summary>
        /// Verify that interleaving do not call enumerators MoveNext method eagerly
        /// </summary>
        [Test]
        public void TestInterleaveDoNoCallMoveNextEagerly()
        {
            void Code()
            {
                var sequenceA = Enumerable.Range(1, 1);
<<<<<<< HEAD
                var sequenceB = MoreEnumerable.From(() => 2, () => throw new TestException());
=======
                var sequenceB = MoreEnumerable.From<int>(() => throw new TestException());
>>>>>>> 6ff6d03d

                sequenceA.Interleave(sequenceB).Take(1).Consume();
            }

            Assert.DoesNotThrow(Code);
        }

        /// <summary>
        /// Verify that interleaving disposes those enumerators that it managed
        /// to open successfully
        /// </summary>
        [Test]
        public void TestInterleaveDisposesOnError()
        {
            using (var sequenceA = TestingSequence.Of<int>())
            {
                Assert.Throws<InvalidOperationException>(() => // Expected and thrown by BreakingSequence
                    sequenceA.Interleave(new BreakingSequence<int>()).Consume());
            }
        }

        /// <summary>
        /// Verify that two balanced sequences will interleave all of their elements
        /// </summary>
        [Test]
        public void TestInterleaveTwoBalancedSequences()
        {
            const int count = 10;
            var sequenceA = Enumerable.Range(1, count);
            var sequenceB = Enumerable.Range(1, count);
            var result = sequenceA.Interleave(sequenceB);

            Assert.That(result, Is.EqualTo(Enumerable.Range(1, count).Select(x => new[] { x, x }).SelectMany(z => z)));
        }

        /// <summary>
        /// Verify that interleaving two empty sequences results in an empty sequence
        /// </summary>
        [Test]
        public void TestInterleaveTwoEmptySequences()
        {
            var sequenceA = Enumerable.Empty<int>();
            var sequenceB = Enumerable.Empty<int>();
            var result = sequenceA.Interleave(sequenceB);

            Assert.That(result, Is.EqualTo(Enumerable.Empty<int>()));
        }

        /// <summary>
        /// Verify that interleaving two unequal sequences with the Skip strategy results in
        /// the shorter sequence being omitted from the interleave operation when consumed
        /// </summary>
        [Test]
        public void TestInterleaveTwoImbalanceStrategySkip()
        {
            var sequenceA = new[] { 0, 0, 0, 0, 0, 0 };
            var sequenceB = new[] { 1, 1, 1, 1 };
            var result = sequenceA.Interleave(sequenceB);

            var expectedResult = new[] { 0, 1, 0, 1, 0, 1, 0, 1, 0, 0 };

            Assert.That(result, Is.EqualTo(expectedResult));
        }

        /// <summary>
        /// Verify that interleaving multiple empty sequences results in an empty sequence
        /// </summary>
        [Test]
        public void TestInterleaveManyEmptySequences()
        {
            var sequenceA = Enumerable.Empty<int>();
            var sequenceB = Enumerable.Empty<int>();
            var sequenceC = Enumerable.Empty<int>();
            var sequenceD = Enumerable.Empty<int>();
            var sequenceE = Enumerable.Empty<int>();
            var result = sequenceA.Interleave(sequenceB, sequenceC, sequenceD, sequenceE);

            Assert.That(result, Is.Empty);
        }

        /// <summary>
        /// Verify that interleaving multiple unequal sequences with the Skip strategy
        /// results in sequences being omitted form the interleave operation when consumed
        /// </summary>
        [Test]
        public void TestInterleaveManyImbalanceStrategySkip()
        {
            var sequenceA = new[] { 1, 5, 8, 11, 14, 16, };
            var sequenceB = new[] { 2, 6, 9, 12, };
            var sequenceC = new int[] { };
            var sequenceD = new[] { 3 };
            var sequenceE = new[] { 4, 7, 10, 13, 15, 17, };
            var result = sequenceA.Interleave(sequenceB, sequenceC, sequenceD, sequenceE);

            var expectedResult = new[] { 1, 2, 3, 4, 5, 6, 7, 8, 9, 10, 11, 12, 13, 14, 15, 16, 17 };

            Assert.That(result, Is.EqualTo(expectedResult));
        }

        /// <summary>
        /// Verify that Interleave disposes of all iterators it creates regardless of which strategy
        /// is used to interleave the sequences
        /// </summary>
        [Test]
        public void TestInterleaveDisposesAllIterators()
        {
            const int count = 10;

            using (var sequenceA = Enumerable.Range(1, count).AsTestingSequence())
            using (var sequenceB = Enumerable.Range(1, count - 1).AsTestingSequence())
            using (var sequenceC = Enumerable.Range(1, count - 5).AsTestingSequence())
            using (var sequenceD = Enumerable.Range(1, 0).AsTestingSequence())
            {
                sequenceA.Interleave(sequenceB, sequenceC, sequenceD)
                         .Consume();
            }
        }
    }
}<|MERGE_RESOLUTION|>--- conflicted
+++ resolved
@@ -44,11 +44,7 @@
             void Code()
             {
                 var sequenceA = Enumerable.Range(1, 1);
-<<<<<<< HEAD
-                var sequenceB = MoreEnumerable.From(() => 2, () => throw new TestException());
-=======
                 var sequenceB = MoreEnumerable.From<int>(() => throw new TestException());
->>>>>>> 6ff6d03d
 
                 sequenceA.Interleave(sequenceB).Take(1).Consume();
             }
