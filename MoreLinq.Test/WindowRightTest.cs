#region License and Terms
// MoreLINQ - Extensions to LINQ to Objects
// Copyright (c) 2018 Atif Aziz. All rights reserved.
//
// Licensed under the Apache License, Version 2.0 (the "License");
// you may not use this file except in compliance with the License.
// You may obtain a copy of the License at
//
//     http://www.apache.org/licenses/LICENSE-2.0
//
// Unless required by applicable law or agreed to in writing, software
// distributed under the License is distributed on an "AS IS" BASIS,
// WITHOUT WARRANTIES OR CONDITIONS OF ANY KIND, either express or implied.
// See the License for the specific language governing permissions and
// limitations under the License.
#endregion

namespace MoreLinq.Test
{
    using System.Collections.Generic;
    using NUnit.Framework;
    using NUnit.Framework.Interfaces;

    [TestFixture]
    public class WindowRightTest
    {
        [Test]
        public void WindowRightIsLazy()
        {
            new BreakingSequence<int>().WindowRight(1);
        }

        [Test]
<<<<<<< HEAD
        public void ModifyWindowBeforeMoveNextDoNotAffectNextWindow()
=======
        public void WindowModifiedBeforeMoveNextDoesNotAffectNextWindow()
>>>>>>> 50b842d7
        {
            var sequence = Enumerable.Range(0, 3);
            using var e = sequence.WindowRight(2).GetEnumerator();

            e.MoveNext();
            var window1 = e.Current;
            window1[0] = -1;
            e.MoveNext();
            var window2 = e.Current;

            Assert.That(window2[0], Is.EqualTo(0));
        }

        [Test]
<<<<<<< HEAD
        public void ModifyWindowAfterMoveNextDoNotAffectNextWindow()
=======
        public void WindowModifiedAfterMoveNextDoesNotAffectNextWindow()
>>>>>>> 50b842d7
        {
            var sequence = Enumerable.Range(0, 3);
            using var e = sequence.WindowRight(2).GetEnumerator();

            e.MoveNext();
            var window1 = e.Current;
            e.MoveNext();
            window1[0] = -1;
            var window2 = e.Current;

            Assert.That(window2[0], Is.EqualTo(0));
        }

        [Test]
<<<<<<< HEAD
        public void ModifyWindowDoNotAffectPrevWindow()
=======
        public void WindowModifiedDoesNotAffectPreviousWindow()
>>>>>>> 50b842d7
        {
            var sequence = Enumerable.Range(0, 3);
            using var e = sequence.WindowRight(2).GetEnumerator();

            e.MoveNext();
            var window1 = e.Current;
            e.MoveNext();
            var window2 = e.Current;
            window2[0] = -1;

            Assert.That(window1[0], Is.EqualTo(0));
        }

        [Test]
        public void WindowRightWithNegativeWindowSize()
        {
            AssertThrowsArgument.OutOfRangeException("size", () =>
                Enumerable.Repeat(1, 10).WindowRight(-5));
        }

        [Test]
        public void WindowRightWithEmptySequence()
        {
            using (var xs = Enumerable.Empty<int>().AsTestingSequence())
            {
                var result = xs.WindowRight(5);
                Assert.That(result, Is.Empty);
            }
        }

        [Test]
        public void WindowRightWithSingleElement()
        {
            const int count = 100;
            var sequence = Enumerable.Range(1, count).ToArray();

            IList<int>[] result;
            using (var ts = sequence.AsTestingSequence())
                result = ts.WindowRight(1).ToArray();

            // number of windows should be equal to the source sequence length
            Assert.That(result.Length, Is.EqualTo(count));

            // each window should contain single item consistent of element at that offset
            foreach (var window in result.Index())
                Assert.That(sequence.ElementAt(window.Key), Is.EqualTo(window.Value.Single()));
        }

        [Test]
        public void WindowRightWithWindowSizeLargerThanSequence()
        {
            using (var sequence = Enumerable.Range(1, 5).AsTestingSequence())
            using (var reader = sequence.WindowRight(10).Read())
            {
                reader.Read().AssertSequenceEqual(            1);
                reader.Read().AssertSequenceEqual(         1, 2);
                reader.Read().AssertSequenceEqual(      1, 2, 3);
                reader.Read().AssertSequenceEqual(   1, 2, 3, 4);
                reader.Read().AssertSequenceEqual(1, 2, 3, 4, 5);
                reader.ReadEnd();
            }
        }

        [Test]
        public void WindowRightWithWindowSizeSmallerThanSequence()
        {
            using (var sequence = Enumerable.Range(1, 5).AsTestingSequence())
            using (var reader = sequence.WindowRight(3).Read())
            {
                reader.Read().AssertSequenceEqual(      1);
                reader.Read().AssertSequenceEqual(   1, 2);
                reader.Read().AssertSequenceEqual(1, 2, 3);
                reader.Read().AssertSequenceEqual(2, 3, 4);
                reader.Read().AssertSequenceEqual(3, 4, 5);
                reader.ReadEnd();
            }
        }

        static IEnumerable<T> Seq<T>(params T[] values) => values;

        public static readonly IEnumerable<ITestCaseData> TestData =
            from e in new[]
            {
                new {Source = Enumerable.Range(0, 4), Size = 1, Result = new[] {Seq(0), Seq(1), Seq(2), Seq(3)}},
                new {Source = Enumerable.Range(0, 4), Size = 2, Result = new[] {Seq(0), Seq(0, 1), Seq(1, 2), Seq(2, 3)}},
                new {Source = Enumerable.Range(0, 4), Size = 3, Result = new[] {Seq(0), Seq(0, 1), Seq(0, 1, 2), Seq(1, 2, 3)}},
                new {Source = Enumerable.Range(0, 4), Size = 4, Result = new[] {Seq(0), Seq(0, 1), Seq(0, 1, 2), Seq(0, 1, 2, 3)}}
            }
            select new TestCaseData(e.Source, e.Size).Returns(e.Result);

        [Test, TestCaseSource(nameof(TestData))]
        public IEnumerable<IEnumerable<int>> TestWindowRightOnKnownResults(IEnumerable<int> sequence, int sizes)
        {
            using var testingSequence = sequence.AsTestingSequence();
            var r = testingSequence.WindowRight(sizes).ToList();
            return r;
        }
    }
}<|MERGE_RESOLUTION|>--- conflicted
+++ resolved
@@ -31,11 +31,7 @@
         }
 
         [Test]
-<<<<<<< HEAD
-        public void ModifyWindowBeforeMoveNextDoNotAffectNextWindow()
-=======
         public void WindowModifiedBeforeMoveNextDoesNotAffectNextWindow()
->>>>>>> 50b842d7
         {
             var sequence = Enumerable.Range(0, 3);
             using var e = sequence.WindowRight(2).GetEnumerator();
@@ -50,11 +46,7 @@
         }
 
         [Test]
-<<<<<<< HEAD
-        public void ModifyWindowAfterMoveNextDoNotAffectNextWindow()
-=======
         public void WindowModifiedAfterMoveNextDoesNotAffectNextWindow()
->>>>>>> 50b842d7
         {
             var sequence = Enumerable.Range(0, 3);
             using var e = sequence.WindowRight(2).GetEnumerator();
@@ -69,11 +61,7 @@
         }
 
         [Test]
-<<<<<<< HEAD
-        public void ModifyWindowDoNotAffectPrevWindow()
-=======
         public void WindowModifiedDoesNotAffectPreviousWindow()
->>>>>>> 50b842d7
         {
             var sequence = Enumerable.Range(0, 3);
             using var e = sequence.WindowRight(2).GetEnumerator();
