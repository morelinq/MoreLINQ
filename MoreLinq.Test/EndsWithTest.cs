#region License and Terms
// MoreLINQ - Extensions to LINQ to Objects
// Copyright (c) 2016 Andreas Gullberg Larsen. All rights reserved.
//
// Licensed under the Apache License, Version 2.0 (the "License");
// you may not use this file except in compliance with the License.
// You may obtain a copy of the License at
//
//     http://www.apache.org/licenses/LICENSE-2.0
//
// Unless required by applicable law or agreed to in writing, software
// distributed under the License is distributed on an "AS IS" BASIS,
// WITHOUT WARRANTIES OR CONDITIONS OF ANY KIND, either express or implied.
// See the License for the specific language governing permissions and
// limitations under the License.
#endregion

namespace MoreLinq.Test
{
    using System.Collections.Generic;
    using NUnit.Framework;

    [TestFixture]
    public class EndsWithTest
    {
        [TestCase(new[] {1, 2, 3}, new[] {2, 3}, ExpectedResult = true)]
        [TestCase(new[] {1, 2, 3}, new[] {1, 2, 3}, ExpectedResult = true)]
        [TestCase(new[] {1, 2, 3}, new[] {0, 1, 2, 3}, ExpectedResult = false)]
        public bool EndsWithWithIntegers(IEnumerable<int> first, IEnumerable<int> second)
        {
            using var fts = first.AsTestingSequence();
            using var sts = second.AsTestingSequence();
            return fts.EndsWith(sts);
        }

        [TestCase(new[] {'1', '2', '3'}, new[] {'2', '3'}, ExpectedResult = true)]
        [TestCase(new[] {'1', '2', '3'}, new[] {'1', '2', '3'}, ExpectedResult = true)]
        [TestCase(new[] {'1', '2', '3'}, new[] {'0', '1', '2', '3'}, ExpectedResult = false)]
        public bool EndsWithWithChars(IEnumerable<char> first, IEnumerable<char> second)
        {
            using var fts = first.AsTestingSequence();
            using var sts = second.AsTestingSequence();
            return fts.EndsWith(sts);
        }

        [TestCase("123", "23", ExpectedResult = true)]
        [TestCase("123", "123", ExpectedResult = true)]
        [TestCase("123", "0123", ExpectedResult = false)]
        public bool EndsWithWithStrings(string first, string second)
        {
            using var fts = first.AsTestingSequence();
            using var sts = second.AsTestingSequence();
            return fts.EndsWith(sts);
        }

        [Test]
        public void EndsWithReturnsTrueIfBothEmpty()
        {
<<<<<<< HEAD
            using var fts = TestingSequence.Of<int>();
            using var sts = TestingSequence.Of<int>();
            Assert.True(fts.EndsWith(sts));
=======
            Assert.That(new int[0].EndsWith(new int[0]), Is.True);
>>>>>>> 1fc1e312
        }

        [Test]
        public void EndsWithReturnsFalseIfOnlyFirstIsEmpty()
        {
<<<<<<< HEAD
            using var fts = TestingSequence.Of<int>();
            using var sts = TestingSequence.Of(1, 2, 3);
            Assert.False(fts.EndsWith(sts));
=======
            Assert.That(new int[0].EndsWith(new[] {1,2,3}), Is.False);
>>>>>>> 1fc1e312
        }

        [TestCase("", "", ExpectedResult = true)]
        [TestCase("1", "", ExpectedResult = true)]
        public bool EndsWithReturnsTrueIfSecondIsEmpty(string first, string second)
        {
            using var fts = first.AsTestingSequence();
            using var sts = second.AsTestingSequence();
            return fts.EndsWith(sts);
        }

        [Test]
        public void EndsWithDisposesBothSequenceEnumerators()
        {
            using var first = TestingSequence.Of(1, 2, 3);
            using var second = TestingSequence.Of(1);

            first.EndsWith(second);
        }

        [Test]
        public void EndsWithUsesDefaultEqualityComparerByDefault()
        {
            using var first = TestingSequence.Of(1, 2, 3);
            using var second = TestingSequence.Of(4, 5, 6);

<<<<<<< HEAD
            Assert.False(first.EndsWith(second));
        }

        [Test]
        public void EndsWithUsesDefaultEqualityComparerWhenNullSpecified()
        {
            using var first = TestingSequence.Of(1, 2, 3);
            using var second = TestingSequence.Of(4, 5, 6);

            Assert.False(first.EndsWith(second, null));
        }

        [Test]
        [TestCase(false, ExpectedResult = false)]
        [TestCase(true, ExpectedResult = true)]
        public bool EndsWithUsesSpecifiedEqualityComparer(bool result)
        {
            using var first = TestingSequence.Of(1, 2, 3);
            using var second = TestingSequence.Of(4, 5, 6);
            return first.EndsWith(second, EqualityComparer.Create<int>((_, _) => result));
=======
            Assert.That(first.EndsWith(second), Is.False);
            Assert.That(first.EndsWith(second, null), Is.False);
            Assert.That(first.EndsWith(second, EqualityComparer.Create<int>(delegate { return false; })), Is.False);
            Assert.That(first.EndsWith(second, EqualityComparer.Create<int>(delegate { return true; })), Is.True);
>>>>>>> 1fc1e312
        }

        [TestCase(SourceKind.BreakingCollection)]
        [TestCase(SourceKind.BreakingReadOnlyCollection)]
        public void EndsWithUsesCollectionsCountToAvoidUnnecessaryIteration(SourceKind sourceKind)
        {
            var first = new[] { 1, 2 }.ToSourceKind(sourceKind);
            var second = new[] { 1, 2, 3 }.ToSourceKind(sourceKind);

            Assert.That(first.EndsWith(second), Is.False);
        }
    }
}<|MERGE_RESOLUTION|>--- conflicted
+++ resolved
@@ -56,25 +56,17 @@
         [Test]
         public void EndsWithReturnsTrueIfBothEmpty()
         {
-<<<<<<< HEAD
             using var fts = TestingSequence.Of<int>();
             using var sts = TestingSequence.Of<int>();
-            Assert.True(fts.EndsWith(sts));
-=======
-            Assert.That(new int[0].EndsWith(new int[0]), Is.True);
->>>>>>> 1fc1e312
+            Assert.That(fts.EndsWith(sts), Is.True);
         }
 
         [Test]
         public void EndsWithReturnsFalseIfOnlyFirstIsEmpty()
         {
-<<<<<<< HEAD
             using var fts = TestingSequence.Of<int>();
             using var sts = TestingSequence.Of(1, 2, 3);
-            Assert.False(fts.EndsWith(sts));
-=======
-            Assert.That(new int[0].EndsWith(new[] {1,2,3}), Is.False);
->>>>>>> 1fc1e312
+            Assert.That(fts.EndsWith(sts), Is.False);
         }
 
         [TestCase("", "", ExpectedResult = true)]
@@ -101,8 +93,7 @@
             using var first = TestingSequence.Of(1, 2, 3);
             using var second = TestingSequence.Of(4, 5, 6);
 
-<<<<<<< HEAD
-            Assert.False(first.EndsWith(second));
+            Assert.That(first.EndsWith(second), Is.False);
         }
 
         [Test]
@@ -111,7 +102,7 @@
             using var first = TestingSequence.Of(1, 2, 3);
             using var second = TestingSequence.Of(4, 5, 6);
 
-            Assert.False(first.EndsWith(second, null));
+            Assert.That(first.EndsWith(second, null), Is.False);
         }
 
         [Test]
@@ -122,12 +113,6 @@
             using var first = TestingSequence.Of(1, 2, 3);
             using var second = TestingSequence.Of(4, 5, 6);
             return first.EndsWith(second, EqualityComparer.Create<int>((_, _) => result));
-=======
-            Assert.That(first.EndsWith(second), Is.False);
-            Assert.That(first.EndsWith(second, null), Is.False);
-            Assert.That(first.EndsWith(second, EqualityComparer.Create<int>(delegate { return false; })), Is.False);
-            Assert.That(first.EndsWith(second, EqualityComparer.Create<int>(delegate { return true; })), Is.True);
->>>>>>> 1fc1e312
         }
 
         [TestCase(SourceKind.BreakingCollection)]
