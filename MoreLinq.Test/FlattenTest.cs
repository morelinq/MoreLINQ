--- conflicted
+++ resolved
@@ -234,19 +234,11 @@
 
                 var expectations = new object[]
                 {
-<<<<<<< HEAD
-                    4, 
-                    5,
-                    6, 
-                    true, 
-                    false, 
-=======
                     4,
                     5,
                     6,
                     true,
                     false,
->>>>>>> 7916863d
                     7,
                 };
 
@@ -261,16 +253,10 @@
         public void FlattenInterruptedIterationDisposesInnerSequences()
         {
             using (var inner1 = TestingSequence.Of(4, 5))
-<<<<<<< HEAD
-            using (var inner2 = new[] { true, false }
-                               .Select<bool, bool>(x => throw new InvalidOperationException())
-                               .AsTestingSequence())
-=======
             using (var inner2 = MoreEnumerable.From(() => true,
                                                     () => false,
                                                     () => throw new InvalidOperationException())
                                               .AsTestingSequence())
->>>>>>> 7916863d
             using (var inner3 = TestingSequence.Of<object>(6, inner2, 7))
             {
                 var source = new object[]
