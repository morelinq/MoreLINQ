--- conflicted
+++ resolved
@@ -27,15 +27,13 @@
 # CA1308: Normalize strings to uppercase
 dotnet_diagnostic.CA1308.severity = none
 
-<<<<<<< HEAD
 # CA2007: Consider calling ConfigureAwait on the awaited task
 dotnet_diagnostic.CA2007.severity = suggestion
-=======
+
 # IDE0047: Remove unnecessary parentheses
 dotnet_diagnostic.IDE0047.severity = suggestion
 
 [*{Test,Tests}.cs]
 
 # IDE0022: Use expression/block body for methods
-dotnet_diagnostic.IDE0022.severity = none
->>>>>>> 02627a58
+dotnet_diagnostic.IDE0022.severity = none