namespace MoreLinq.Test
{
    using NUnit.Framework;

    /// <summary>
    /// Verify the behavior of the Exclude operator
    /// </summary>
    [TestFixture]
    public class ExcludeTests
    {
        /// <summary>
        /// Verify that Exclude behaves in a lazy manner
        /// </summary>
        [Test]
        public void TestExcludeIsLazy()
        {
            new BreakingSequence<int>().Exclude(0, 10);
        }

        /// <summary>
        /// Verify that a negative startIndex parameter results in an exception
        /// </summary>
        [Test]
        public void TestExcludeNegativeStartIndexException()
        {
            AssertThrowsArgument.OutOfRangeException("startIndex",() =>
                Enumerable.Range(1, 10).Exclude(-10, 10));
        }

        /// <summary>
        /// Verify that a negative count parameter results in an exception
        /// </summary>
        [Test]
        public void TestExcludeNegativeCountException()
        {
            AssertThrowsArgument.OutOfRangeException("count",() =>
                Enumerable.Range(1, 10).Exclude(0, -5));
        }

        /// <summary>
        /// Verify that excluding with count equals zero returns the original source
        /// </summary>
        [Test]
        public void TestExcludeWithCountEqualsZero()
        {
            var sequence = Enumerable.Range(1, 10);
            var resultA = sequence.Exclude(5, 0);

            Assert.That(resultA, Is.SameAs(sequence));
        }

        /// <summary>
        /// Verify that excluding from an empty sequence results in an empty sequence
        /// </summary>
        [Test]
        public void TestExcludeEmptySequence()
        {
            var sequence = Enumerable.Empty<int>();
            var resultA = sequence.Exclude(0, 0);
            var resultB = sequence.Exclude(0, 10); // shouldn't matter how many we ask for past end
            var resultC = sequence.Exclude(5, 5);  // shouldn't matter where we start
            Assert.That(resultA, Is.EqualTo(sequence));
            Assert.That(resultB, Is.EqualTo(sequence));
            Assert.That(resultC, Is.EqualTo(sequence));
        }

        /// <summary>
        /// Verify we can exclude the beginning portion of a sequence
        /// </summary>
        [Test]
        public void TestExcludeSequenceHead()
        {
            const int count = 10;
            var sequence = Enumerable.Range(1, count);
            var result = sequence.Exclude(0, count / 2);

            Assert.That(result, Is.EqualTo(sequence.Skip(count / 2)));
        }

        /// <summary>
        /// Verify we can exclude the tail portion of a sequence
        /// </summary>
        [Test]
        public void TestExcludeSequenceTail()
        {
            const int count = 10;
            var sequence = Enumerable.Range(1, count);
            var result = sequence.Exclude(count / 2, count);

            Assert.That(result, Is.EqualTo(sequence.Take(count / 2)));
        }

        /// <summary>
        /// Verify we can exclude the middle portion of a sequence
        /// </summary>
        [Test]
        public void TestExcludeSequenceMiddle()
        {
            const int count = 10;
            const int startIndex = 3;
            const int excludeCount = 5;
            var sequence = Enumerable.Range(1, count);
            var result = sequence.Exclude(startIndex, excludeCount);

            Assert.That(result, Is.EqualTo(sequence.Take(startIndex).Concat(sequence.Skip(startIndex + excludeCount))));
        }

        /// <summary>
        /// Verify that excluding the entire sequence results in an empty sequence
        /// </summary>
        [Test]
        public void TestExcludeEntireSequence()
        {
            const int count = 10;
            var sequence = Enumerable.Range(1, count);
            var result = sequence.Exclude(0, count);

<<<<<<< HEAD
            Assert.That(result, Is.EqualTo(Enumerable.Empty<int>()));
=======
            Assert.That(result, Is.Empty);
>>>>>>> 56fd566e
        }

        /// <summary>
        /// Verify that excluding past the end on a sequence excludes the appropriate elements
        /// </summary>
        [Test]
        public void TestExcludeCountGreaterThanSequenceLength()
        {
            const int count = 10;
            var sequence = Enumerable.Range(1, count);
            var result = sequence.Exclude(1, count * 10);

            Assert.That(result, Is.EqualTo(sequence.Take(1)));
        }

        /// <summary>
        /// Verify that beginning exclusion past the end of a sequence has no effect
        /// </summary>
        [Test]
        public void TestExcludeStartIndexGreaterThanSequenceLength()
        {
            const int count = 10;
            var sequence = Enumerable.Range(1, count);
            var result = sequence.Exclude(count + 5, count);

            Assert.That(result, Is.EqualTo(sequence));
        }
    }
}<|MERGE_RESOLUTION|>--- conflicted
+++ resolved
@@ -115,11 +115,7 @@
             var sequence = Enumerable.Range(1, count);
             var result = sequence.Exclude(0, count);
 
-<<<<<<< HEAD
-            Assert.That(result, Is.EqualTo(Enumerable.Empty<int>()));
-=======
             Assert.That(result, Is.Empty);
->>>>>>> 56fd566e
         }
 
         /// <summary>
