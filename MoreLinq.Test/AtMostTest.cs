--- conflicted
+++ resolved
@@ -30,7 +30,6 @@
                         Throws.ArgumentOutOfRangeException("count"));
         }
 
-<<<<<<< HEAD
         public static IEnumerable<TestCaseData> AtMostSource =>
             from k in SourceKinds.SequenceAndCollection
             from e in new[]
@@ -49,49 +48,6 @@
         [TestCaseSource(nameof(AtMostSource))]
         public bool AtMost(SourceKind sourceKind, int sequenceSize, int atMostAssertCount) =>
             Enumerable.Range(0, sequenceSize).ToSourceKind(sourceKind).AtMost(atMostAssertCount);
-=======
-        [Test]
-        public void AtMostWithEmptySequenceHasAtMostZeroElements()
-        {
-            foreach (var xs in Enumerable.Empty<int>().ArrangeCollectionTestCases())
-                Assert.That(xs.AtMost(0), Is.True);
-        }
-
-        [Test]
-        public void AtMostWithEmptySequenceHasAtMostOneElement()
-        {
-            foreach (var xs in Enumerable.Empty<int>().ArrangeCollectionTestCases())
-                Assert.That(xs.AtMost(1), Is.True);
-        }
-
-        [Test]
-        public void AtMostWithSingleElementHasAtMostZeroElements()
-        {
-            foreach (var xs in new[] { 1 }.ArrangeCollectionTestCases())
-                Assert.That(xs.AtMost(0), Is.False);
-        }
-
-        [Test]
-        public void AtMostWithSingleElementHasAtMostOneElement()
-        {
-            foreach (var xs in new[] { 1 }.ArrangeCollectionTestCases())
-                Assert.That(xs.AtMost(1), Is.True);
-        }
-
-        [Test]
-        public void AtMostWithSingleElementHasAtMostManyElements()
-        {
-            foreach (var xs in new[] { 1 }.ArrangeCollectionTestCases())
-                Assert.That(xs.AtMost(2), Is.True);
-        }
-
-        [Test]
-        public void AtMostWithManyElementsHasAtMostOneElements()
-        {
-            foreach (var xs in new[] { 1, 2, 3 }.ArrangeCollectionTestCases())
-                Assert.That(xs.AtMost(1), Is.False);
-        }
->>>>>>> 0be76fdb
 
         [Test]
         public void AtMostDoesNotIterateUnnecessaryElements()
