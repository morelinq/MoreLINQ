#region License and Terms
// MoreLINQ - Extensions to LINQ to Objects
// Copyright (c) 2017 Jonas Nyrup. All rights reserved.
//
// Licensed under the Apache License, Version 2.0 (the "License");
// you may not use this file except in compliance with the License.
// You may obtain a copy of the License at
//
//     http://www.apache.org/licenses/LICENSE-2.0
//
// Unless required by applicable law or agreed to in writing, software
// distributed under the License is distributed on an "AS IS" BASIS,
// WITHOUT WARRANTIES OR CONDITIONS OF ANY KIND, either express or implied.
// See the License for the specific language governing permissions and
// limitations under the License.
#endregion

namespace MoreLinq.Test
{
<<<<<<< HEAD
    using System;
    using System.Collections.Generic;
=======
>>>>>>> e1f4cc8c
    using NUnit.Framework;

    [TestFixture]
    public class CompareCountTest
    {
        static readonly IEnumerable<TestCaseData> CompareCountData =
            from e in new[]
            {
                new { Count1 = 0, Count2 = 0, Comparison =  0 },
                new { Count1 = 0, Count2 = 1, Comparison = -1 },
                new { Count1 = 1, Count2 = 0, Comparison =  1 },
                new { Count1 = 1, Count2 = 1, Comparison =  0 },
            }
            from s in GetTestSequenceKinds(
                          Enumerable.Range(1, e.Count1),
                          Enumerable.Range(1, e.Count2),
                          (xs, ys) => new { First = xs, Second = ys })
            select new TestCaseData(s.First.Data, s.Second.Data)
                    .Returns(e.Comparison)
                    .SetName($"{{m}}({s.First.Kind}[{e.Count1}], {s.Second.Kind}[{e.Count2}]) = {e.Comparison}");

        [TestCaseSource(nameof(CompareCountData))]
        public int CompareCount(IEnumerable<int> xs, IEnumerable<int> ys) =>
            xs.CompareCount(ys);

        [TestCase(0, 0,  0, 1)]
        [TestCase(0, 1, -1, 1)]
        [TestCase(1, 0,  1, 1)]
        [TestCase(1, 1,  0, 2)]
        public void CompareCountWithCollectionAndSequence(int collectionCount,
            int sequenceCount,
            int expectedCompareCount,
            int expectedMoveNextCallCount)
        {
            var collection = new BreakingCollection<int>(collectionCount);

            using (var seq = Enumerable.Range(0, sequenceCount).AsTestingSequence())
            {
                Assert.AreEqual(expectedCompareCount, collection.CompareCount(seq));
                Assert.AreEqual(expectedMoveNextCallCount, seq.MoveNextCallCount);
            }
        }

        [TestCase(0, 0,  0, 1)]
        [TestCase(0, 1, -1, 1)]
        [TestCase(1, 0,  1, 1)]
        [TestCase(1, 1,  0, 2)]
        public void CompareCountWithSequenceAndCollection(int sequenceCount,
            int collectionCount,
            int expectedCompareCount,
            int expectedMoveNextCallCount)
        {
            var collection = new BreakingCollection<int>(collectionCount);

            using (var seq = Enumerable.Range(0, sequenceCount).AsTestingSequence())
            {
                Assert.AreEqual(expectedCompareCount, seq.CompareCount(collection));
                Assert.AreEqual(expectedMoveNextCallCount, seq.MoveNextCallCount);
            }
        }

        [TestCase(0, 0,  0, 1)]
        [TestCase(0, 1, -1, 1)]
        [TestCase(1, 0,  1, 1)]
        [TestCase(1, 1,  0, 2)]
        public void CompareCountWithSequenceAndSequence(int sequenceCount1,
            int sequenceCount2,
            int expectedCompareCount,
            int expectedMoveNextCallCount)
        {
            using (var seq1 = Enumerable.Range(0, sequenceCount1).AsTestingSequence())
            using (var seq2 = Enumerable.Range(0, sequenceCount2).AsTestingSequence())
            {
                Assert.AreEqual(expectedCompareCount, seq1.CompareCount(seq2));
                Assert.AreEqual(expectedMoveNextCallCount, seq1.MoveNextCallCount);
                Assert.AreEqual(expectedMoveNextCallCount, seq2.MoveNextCallCount);
            }
        }

        [Test]
        public void CompareCountDisposesSequenceEnumerators()
        {
            using (var seq1 = TestingSequence.Of<int>())
            using (var seq2 = TestingSequence.Of<int>())
            {
                Assert.AreEqual(0, seq1.CompareCount(seq2));
            }
        }

        [Test]
        public void CompareCountDisposesFirstEnumerator()
        {
            var collection = new BreakingCollection<int>(0);

            using (var seq = TestingSequence.Of<int>())
            {
                Assert.AreEqual(0, seq.CompareCount(collection));
            }
        }

        [Test]
        public void CompareCountDisposesSecondEnumerator()
        {
            var collection = new BreakingCollection<int>(0);

            using (var seq = TestingSequence.Of<int>())
            {
                Assert.AreEqual(0, collection.CompareCount(seq));
            }
        }

        [Test]
        public void CompareCountDoesNotIterateUnnecessaryElements()
        {
            var seq1 = MoreEnumerable.From(() => 1,
                                           () => 2,
                                           () => 3,
                                           () => 4,
                                           () => throw new TestException());

            var seq2 = Enumerable.Range(1, 3);

            Assert.AreEqual( 1, seq1.CompareCount(seq2));
            Assert.AreEqual(-1, seq2.CompareCount(seq1));
        }

        enum SequenceKind
        {
            Sequence,
            Collection,
            ReadOnlyCollection,
        }

        static IEnumerable<TResult> GetTestSequenceKinds<T, TResult>(
            IEnumerable<T> s1, IEnumerable<T> s2,
            Func<(IEnumerable<T> Data, SequenceKind Kind),
                (IEnumerable<T> Data, SequenceKind Kind), TResult> selector)
        {
            // Test that the operator is optimized for collections

            var s1Seq = (s1.Select(x => x), SequenceKind.Sequence);
            var s2Seq = (s2.Select(x => x), SequenceKind.Sequence);

            var s1Col = (s1.ToBreakingCollection(false), SequenceKind.Collection);
            var s2Col = (s2.ToBreakingCollection(false), SequenceKind.Collection);

            var s1ReadOnlyCol = (s1.ToBreakingCollection(true), SequenceKind.ReadOnlyCollection);
            var s2ReadOnlyCol = (s2.ToBreakingCollection(true), SequenceKind.ReadOnlyCollection);

            // sequences
            yield return selector(s1Seq, s2Seq);

            // sequences and collections
            yield return selector(s1Seq, s2Col);
            yield return selector(s1Col, s2Seq);
            yield return selector(s1Col, s2Col);

            // sequences and readOnlyCollections
            yield return selector(s1Seq, s2ReadOnlyCol);
            yield return selector(s1ReadOnlyCol, s2Seq);
            yield return selector(s1ReadOnlyCol, s2ReadOnlyCol);
        }
    }
}<|MERGE_RESOLUTION|>--- conflicted
+++ resolved
@@ -17,11 +17,8 @@
 
 namespace MoreLinq.Test
 {
-<<<<<<< HEAD
     using System;
     using System.Collections.Generic;
-=======
->>>>>>> e1f4cc8c
     using NUnit.Framework;
 
     [TestFixture]
