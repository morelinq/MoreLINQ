#region License and Terms
// MoreLINQ - Extensions to LINQ to Objects
// Copyright (c) 2008 Jonathan Skeet. All rights reserved.
//
// Licensed under the Apache License, Version 2.0 (the "License");
// you may not use this file except in compliance with the License.
// You may obtain a copy of the License at
//
//     http://www.apache.org/licenses/LICENSE-2.0
//
// Unless required by applicable law or agreed to in writing, software
// distributed under the License is distributed on an "AS IS" BASIS,
// WITHOUT WARRANTIES OR CONDITIONS OF ANY KIND, either express or implied.
// See the License for the specific language governing permissions and
// limitations under the License.
#endregion

namespace MoreLinq.Test
{
    using System;
    using System.Collections.Generic;

    class BreakingReadOnlyCollection<T> : BreakingSequence<T>, IReadOnlyCollection<T>
    {
        readonly IReadOnlyCollection<T> _collection;

<<<<<<< HEAD
        public BreakingReadOnlyCollection(int count) : this(new T[count]) {}
=======
        public BreakingReadOnlyCollection(params T[] values) : this ((IReadOnlyCollection<T>) values) {}
>>>>>>> 2877c005
        public BreakingReadOnlyCollection(IReadOnlyCollection<T> collection) => _collection = collection;
        public int Count => _collection.Count;
    }
}<|MERGE_RESOLUTION|>--- conflicted
+++ resolved
@@ -24,11 +24,7 @@
     {
         readonly IReadOnlyCollection<T> _collection;
 
-<<<<<<< HEAD
-        public BreakingReadOnlyCollection(int count) : this(new T[count]) {}
-=======
         public BreakingReadOnlyCollection(params T[] values) : this ((IReadOnlyCollection<T>) values) {}
->>>>>>> 2877c005
         public BreakingReadOnlyCollection(IReadOnlyCollection<T> collection) => _collection = collection;
         public int Count => _collection.Count;
     }
