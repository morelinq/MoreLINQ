namespace MoreLinq.Test
{
    using NUnit.Framework;

    /// <summary>
    /// Verify the behavior of the Cartesian operator
    /// </summary>
    [TestFixture]
    public class CartesianTests
    {
        /// <summary>
        /// Verify that the Cartesian product is evaluated in a lazy fashion on demand.
        /// </summary>
        [Test]
        public void TestCartesianIsLazy()
        {
            new BreakingSequence<int>().Cartesian(new BreakingSequence<int>(), (a, b) => new { A = a, B = b });
        }

        /// <summary>
        /// Verify that the Cartesian product of two empty sequences is an empty sequence
        /// </summary>
        [Test]
        public void TestCartesianOfEmptySequences()
        {
            var sequenceA = Enumerable.Empty<int>();
            var sequenceB = Enumerable.Empty<int>();
            var result = sequenceA.Cartesian(sequenceB, (a, b) => a + b);

<<<<<<< HEAD
            Assert.That(result, Is.EqualTo(sequenceA));
=======
            Assert.That(result, Is.Empty);
>>>>>>> 56fd566e
        }

        /// <summary>
        /// Verify that the Cartesian product of an empty and non-empty sequence is an empty sequence
        /// </summary>
        [Test]
        public void TestCartesianOfEmptyAndNonEmpty()
        {
            var sequenceA = Enumerable.Empty<int>();
            var sequenceB = Enumerable.Repeat(1,10);
            var resultA = sequenceA.Cartesian(sequenceB, (a, b) => a + b);
            var resultB = sequenceB.Cartesian(sequenceA, (a, b) => a + b);

            Assert.That(resultA, Is.EqualTo(sequenceA));
            Assert.That(resultB, Is.EqualTo(sequenceA));
        }

        /// <summary>
        /// Verify that the number of elements in a Cartesian product is the product of the number of elements of each sequence
        /// </summary>
        [Test]
        public void TestCartesianProductCount()
        {
            const int countA = 100;
            const int countB = 75;
            const int expectedCount = countA*countB;
            var sequenceA = Enumerable.Range(1, countA);
            var sequenceB = Enumerable.Range(1, countB);
            var result = sequenceA.Cartesian(sequenceB, (a, b) => a + b);

            Assert.AreEqual( expectedCount, result.Count() );
        }

        /// <summary>
        /// Verify that each combination is produced in the Cartesian product
        /// </summary>
        [Test]
        public void TestCartesianProductCombinations()
        {
            var sequenceA = Enumerable.Range(0, 5);
            var sequenceB = Enumerable.Range(0, 5);
            var expectedSet = new[]
                                  {
                                      Enumerable.Repeat(false, 5).ToArray(),
                                      Enumerable.Repeat(false, 5).ToArray(),
                                      Enumerable.Repeat(false, 5).ToArray(),
                                      Enumerable.Repeat(false, 5).ToArray(),
                                      Enumerable.Repeat(false, 5).ToArray()
                                  };

            var result = sequenceA.Cartesian(sequenceB, (a, b) => new { A = a, B = b });

            // verify that the expected number of results is correct
            Assert.AreEqual(sequenceA.Count() * sequenceB.Count(), result.Count());

            // ensure that all "cells" were visited by the cartesian product
            foreach (var coord in result)
                expectedSet[coord.A][coord.B] = true;
            Assert.IsTrue(expectedSet.SelectMany(x => x).All(z => z));
        }

        /// <summary>
        /// Verify that if either sequence passed to Cartesian is empty, the result
        /// is an empty sequence.
        /// </summary>
        [Test]
        public void TestEmptyCartesianEvaluation()
        {
            var sequence = Enumerable.Range(0, 5);

            var resultA = sequence.Cartesian(Enumerable.Empty<int>(), (a, b) => new { A = a, B = b });
            var resultB = Enumerable.Empty<int>().Cartesian(sequence, (a, b) => new { A = a, B = b });
            var resultC = Enumerable.Empty<int>().Cartesian(Enumerable.Empty<int>(), (a, b) => new { A = a, B = b });

            Assert.AreEqual(0, resultA.Count());
            Assert.AreEqual(0, resultB.Count());
            Assert.AreEqual(0, resultC.Count());
        }
    }
}<|MERGE_RESOLUTION|>--- conflicted
+++ resolved
@@ -27,11 +27,7 @@
             var sequenceB = Enumerable.Empty<int>();
             var result = sequenceA.Cartesian(sequenceB, (a, b) => a + b);
 
-<<<<<<< HEAD
-            Assert.That(result, Is.EqualTo(sequenceA));
-=======
             Assert.That(result, Is.Empty);
->>>>>>> 56fd566e
         }
 
         /// <summary>
