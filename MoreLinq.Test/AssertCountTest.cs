--- conflicted
+++ resolved
@@ -104,20 +104,6 @@
         }
 
         [Test]
-<<<<<<< HEAD
-        public void AssertCountUsesCollectionCount()
-        {
-            var first = ((IList<int>)new UnenumerableList<int> { 1, 2 }.AssertCount(2))[0];
-        }
-
-#if IREADONLY
-        [Test]
-        public void AssertCountUsesReadOnlyCollectionCount()
-        {
-            var first = ((IReadOnlyList<int>)new UnenumerableReadOnlyList<int> { 1, 2 }.AssertCount(2))[0];
-        }
-#endif
-=======
         public void AssertCountWithCollectionIsLazy()
         {
             new BreakingCollection<object>(5).AssertCount(0);
@@ -140,9 +126,16 @@
             Assert.AreEqual(e.Message, message);
         }
 
-        sealed class BreakingCollection<T> : BreakingSequence<T>, ICollection<T>
+        sealed class BreakingCollection<T> : BreakingCollectionBase<T>, ICollection<T>
         {
-            public BreakingCollection(int count) => Count = count;
+            public BreakingCollection(int count) : base(count)
+            {
+            }
+        }
+
+        abstract class BreakingCollectionBase<T> : BreakingSequence<T>
+        {
+            public BreakingCollectionBase(int count) => Count = count;
 
             public int Count { get; }
 
@@ -153,6 +146,22 @@
             public bool Remove(T item)   => throw new NotImplementedException();
             public bool IsReadOnly       => throw new NotImplementedException();
         }
->>>>>>> 62bd9eee
+
+#if IREADONLY
+
+        [Test]
+        public void AssertCountWithReadOnlyCollectionIsLazy()
+        {
+            new BreakingReadOnlyCollection<object>(5).AssertCount(0);
+        }
+
+        sealed class BreakingReadOnlyCollection<T> : BreakingCollectionBase<T>, IReadOnlyCollection<T>
+        {
+            public BreakingReadOnlyCollection(int count) : base(count)
+            {
+            }
+        }
+
+#endif
     }
 }